--- conflicted
+++ resolved
@@ -1446,58 +1446,24 @@
         p.getparent().remove(p)
 
     usable_width = section.page_width - section.left_margin - section.right_margin
-<<<<<<< HEAD
-=======
-    photo_width = Cm(1.2)
-    crest_width = Cm(1.2)
-    info_width = max(usable_width - photo_width - crest_width, Inches(4))
-
-    header_table = header.add_table(rows=1, cols=3, width=usable_width)
-    header_table.autofit = False
-    header_table.alignment = WD_TABLE_ALIGNMENT.CENTER
-    header_table.columns[0].width = photo_width
-    header_table.columns[1].width = info_width
-    header_table.columns[2].width = crest_width
-
-    photo_cell, info_cell, crest_cell = header_table.rows[0].cells
-    photo_cell.vertical_alignment = WD_ALIGN_VERTICAL.CENTER
-    info_cell.vertical_alignment = WD_ALIGN_VERTICAL.CENTER
-    crest_cell.vertical_alignment = WD_ALIGN_VERTICAL.CENTER
-
-    photo_cell.paragraphs[0].clear()
-    photo_frame = photo_cell.add_table(rows=1, cols=1)
-    photo_frame.autofit = False
-    photo_frame.columns[0].width = photo_width
-    photo_placeholder = photo_frame.rows[0].cells[0]
-    _set_cell_border(
-        photo_placeholder,
-        top={"sz": 12, "color": neutral_border_hex},
-        bottom={"sz": 12, "color": neutral_border_hex},
-        left={"sz": 12, "color": neutral_border_hex},
-        right={"sz": 12, "color": neutral_border_hex},
-    )
-    _set_cell_margins(photo_placeholder, top=60, bottom=60, start=60, end=60)
-    photo_paragraph = photo_placeholder.paragraphs[0]
-    photo_paragraph.alignment = WD_ALIGN_PARAGRAPH.CENTER
-    if photo_stream is not None:
-        photo_stream.seek(0)
-        photo_paragraph.add_run().add_picture(photo_stream, width=photo_width)
-    else:
-        photo_run = photo_paragraph.add_run("PLAYER\nPHOTO")
-        photo_run.font.size = Pt(8)
-        photo_run.font.color.rgb = muted_text
-        photo_run.font.bold = True
-
-    info_cell.text = ""
-    title_para = info_cell.add_paragraph(primary_title, style="SmallCaps")
-    title_para.alignment = WD_ALIGN_PARAGRAPH.CENTER
-    subtitle_para = info_cell.add_paragraph(subtitle, style="Tag")
-    subtitle_para.alignment = WD_ALIGN_PARAGRAPH.CENTER
-    name_para = info_cell.add_paragraph(athlete_name, style="TitleHero")
-    name_para.alignment = WD_ALIGN_PARAGRAPH.CENTER
-    strap_line = info_cell.add_paragraph(
-        f"{player_position} · {player_club}",
-        style="Body",
+
+    footer = section.footer
+    footer.is_linked_to_previous = False
+    while footer.paragraphs:
+        p = footer.paragraphs[0]._p
+        p.getparent().remove(p)
+
+    footer_table = footer.add_table(rows=1, cols=3, width=usable_width)
+    footer_table.autofit = False
+    widths = [Inches(2.8), Inches(2.8), Inches(0.9)]
+    for idx, col in enumerate(footer_table.columns):
+        col.width = widths[idx]
+
+    footer_left, footer_center, footer_right = footer_table.rows[0].cells
+    footer_left_paragraph = footer_left.paragraphs[0]
+    footer_left_paragraph.style = doc.styles["Note"]
+    footer_left_paragraph.text = (
+        "Confidential – Authorized recipients only."
     )
     strap_line.alignment = WD_ALIGN_PARAGRAPH.CENTER
 
@@ -1524,77 +1490,6 @@
         crest_run.font.size = Pt(8)
         crest_run.font.color.rgb = muted_text
         crest_run.font.bold = True
->>>>>>> 2fb15fb6
-
-    footer = section.footer
-    footer.is_linked_to_previous = False
-    while footer.paragraphs:
-        p = footer.paragraphs[0]._p
-        p.getparent().remove(p)
-
-    footer_table = footer.add_table(rows=1, cols=3, width=usable_width)
-    footer_table.autofit = False
-    widths = [Inches(2.8), Inches(2.8), Inches(0.9)]
-    for idx, col in enumerate(footer_table.columns):
-        col.width = widths[idx]
-
-    footer_left, footer_center, footer_right = footer_table.rows[0].cells
-    footer_left_paragraph = footer_left.paragraphs[0]
-    footer_left_paragraph.style = doc.styles["Note"]
-    footer_left_paragraph.text = (
-        "Confidential – Authorized recipients only."
-<<<<<<< HEAD
-=======
-    )
-    _set_cell_margins(photo_placeholder, top=60, bottom=60, start=60, end=60)
-    photo_paragraph = photo_placeholder.paragraphs[0]
-    photo_paragraph.alignment = WD_ALIGN_PARAGRAPH.CENTER
-    if photo_stream is not None:
-        photo_stream.seek(0)
-        photo_paragraph.add_run().add_picture(photo_stream, width=photo_width)
-    else:
-        photo_run = photo_paragraph.add_run("PLAYER\nPHOTO")
-        photo_run.font.size = Pt(8)
-        photo_run.font.color.rgb = muted_text
-        photo_run.font.bold = True
-
-    info_cell.text = ""
-    title_para = info_cell.add_paragraph(primary_title, style="SmallCaps")
-    title_para.alignment = WD_ALIGN_PARAGRAPH.LEFT
-    subtitle_para = info_cell.add_paragraph(subtitle, style="Tag")
-    subtitle_para.alignment = WD_ALIGN_PARAGRAPH.LEFT
-    name_para = info_cell.add_paragraph(athlete_name, style="TitleHero")
-    name_para.alignment = WD_ALIGN_PARAGRAPH.CENTER
-    strap_line = info_cell.add_paragraph(
-        f"{player_position} · {player_club}",
-        style="Body",
->>>>>>> 2fb15fb6
-    )
-    strap_line.alignment = WD_ALIGN_PARAGRAPH.CENTER
-
-    crest_cell.paragraphs[0].clear()
-    crest_frame = crest_cell.add_table(rows=1, cols=1)
-    crest_frame.autofit = False
-    crest_frame.columns[0].width = crest_width
-    crest_placeholder = crest_frame.rows[0].cells[0]
-    _set_cell_border(
-        crest_placeholder,
-        top={"sz": 12, "color": neutral_border_hex},
-        bottom={"sz": 12, "color": neutral_border_hex},
-        left={"sz": 12, "color": neutral_border_hex},
-        right={"sz": 12, "color": neutral_border_hex},
-    )
-    _set_cell_margins(crest_placeholder, top=60, bottom=60, start=60, end=60)
-    crest_paragraph = crest_placeholder.paragraphs[0]
-    crest_paragraph.alignment = WD_ALIGN_PARAGRAPH.CENTER
-    if logo_stream is not None:
-        logo_stream.seek(0)
-        crest_paragraph.add_run().add_picture(logo_stream, width=crest_width)
-    else:
-        crest_run = crest_paragraph.add_run("CLUB\nCREST")
-        crest_run.font.size = Pt(8)
-        crest_run.font.color.rgb = muted_text
-        crest_run.font.bold = True
 
     footer = section.footer
     footer.is_linked_to_previous = False
@@ -1663,7 +1558,6 @@
         - section.right_margin.cm
     )
 
-<<<<<<< HEAD
     hero_table = doc.add_table(rows=1, cols=3)
     hero_table.autofit = False
     hero_table.alignment = WD_TABLE_ALIGNMENT.CENTER
@@ -1736,24 +1630,6 @@
         crest_run.font.size = Pt(9)
         crest_run.font.bold = True
         crest_run.font.color.rgb = muted_text
-=======
-    meta_table = doc.add_table(rows=1, cols=3)
-    meta_table.autofit = False
-    for column in meta_table.columns:
-        column.width = Cm(usable_width_cm / 3)
-    meta_tags = [
-        f"Athlete: {athlete_name}",
-        f"Date: {report_date}",
-        f"Sample size: {sample_size}",
-    ]
-    for cell, text in zip(meta_table.rows[0].cells, meta_tags):
-        _apply_cell_shading(cell, neutral_fill)
-        _set_cell_margins(cell, top=80, bottom=80, start=140, end=140)
-        tag_para = cell.paragraphs[0]
-        tag_para.style = doc.styles["Tag"]
-        tag_para.alignment = WD_ALIGN_PARAGRAPH.LEFT
-        tag_para.text = text
->>>>>>> 2fb15fb6
 
     doc.add_paragraph("")
 
@@ -1772,7 +1648,6 @@
         ("Competition level", competition_level),
         ("Report date", report_date),
         ("Sample size", str(sample_size)),
-<<<<<<< HEAD
     ]
 
     info_rows = math.ceil(len(info_items) / 2)
@@ -1949,205 +1824,6 @@
 
     _force_update_fields(doc)
 
-=======
-        ("Insights scope", "Percentiles use the complete dataset"),
-    ]
-
-    info_rows = math.ceil(len(info_items) / 2)
-    info_table = doc.add_table(rows=info_rows, cols=2)
-    info_table.autofit = False
-    for column in info_table.columns:
-        column.width = Cm(usable_width_cm / 2)
-
-    for index, (label, value) in enumerate(info_items):
-        row_idx = index // 2
-        col_idx = index % 2
-        cell = info_table.rows[row_idx].cells[col_idx]
-        _set_cell_border(
-            cell,
-            top={"sz": 12, "color": neutral_border_hex},
-            bottom={"sz": 12, "color": neutral_border_hex},
-            left={"sz": 12, "color": neutral_border_hex},
-            right={"sz": 12, "color": neutral_border_hex},
-        )
-        _set_cell_margins(cell, top=160, bottom=160, start=200, end=200)
-        cell.text = ""
-        band_para = cell.paragraphs[0]
-        band_para.text = " "
-        band_para.paragraph_format.space_after = Pt(6)
-        _shade_paragraph(band_para, accent_hex)
-        label_para = cell.add_paragraph(label, style="SmallCaps")
-        label_para.alignment = WD_ALIGN_PARAGRAPH.LEFT
-        value_text = value if value not in (None, "") else "—"
-        value_para = cell.add_paragraph(str(value_text), style="KPI")
-        value_para.alignment = WD_ALIGN_PARAGRAPH.LEFT
-
-    doc.add_paragraph("")
-
-    notes_block = doc.add_table(rows=1, cols=1)
-    notes_block.autofit = False
-    notes_cell = notes_block.rows[0].cells[0]
-    _set_cell_border(
-        notes_cell,
-        top={"sz": 12, "color": neutral_border_hex},
-        bottom={"sz": 12, "color": neutral_border_hex},
-        left={"sz": 12, "color": neutral_border_hex},
-        right={"sz": 12, "color": neutral_border_hex},
-    )
-    _set_cell_margins(notes_cell, top=160, bottom=160, start=200, end=200)
-    notes_cell.text = ""
-    notes_band = notes_cell.paragraphs[0]
-    notes_band.text = " "
-    notes_band.paragraph_format.space_after = Pt(6)
-    _shade_paragraph(notes_band, accent_hex)
-    notes_title_para = notes_cell.add_paragraph("Editable notes", style="H2")
-    notes_title_para.alignment = WD_ALIGN_PARAGRAPH.LEFT
-    notes_body = notes_cell.add_paragraph(
-        "Add tactical context, coaching directives, or presentation notes here before exporting to Canva.",
-        style="Body",
-    )
-    notes_body.alignment = WD_ALIGN_PARAGRAPH.LEFT
-
-    doc.add_paragraph("")
-
-    _add_section_heading("Visual analysis")
-
-    analysis_intro = doc.add_paragraph(
-        "Percentiles calculated on the loaded dataset (negative-impact metrics are reversed automatically).",
-        style="Body",
-    )
-    analysis_intro.alignment = WD_ALIGN_PARAGRAPH.LEFT
-
-    chart_card = doc.add_table(rows=1, cols=1)
-    chart_card.autofit = False
-    chart_cell = chart_card.rows[0].cells[0]
-    _set_cell_border(
-        chart_cell,
-        top={"sz": 12, "color": neutral_border_hex},
-        bottom={"sz": 12, "color": neutral_border_hex},
-        left={"sz": 12, "color": neutral_border_hex},
-        right={"sz": 12, "color": neutral_border_hex},
-    )
-    _apply_cell_shading(chart_cell, "F9FAFB")
-    _set_cell_margins(chart_cell, top=120, bottom=140, start=200, end=200)
-    chart_cell.text = ""
-    chart_band = chart_cell.add_paragraph(" ")
-    chart_band.paragraph_format.space_after = Pt(6)
-    _shade_paragraph(chart_band, accent_hex)
-    chart_title = chart_cell.add_paragraph("Radar & percentile bars", style="SmallCaps")
-    chart_title.alignment = WD_ALIGN_PARAGRAPH.LEFT
-    chart_caption = chart_cell.add_paragraph(
-        "Single-player radar alongside percentile bars across the selected metrics.",
-        style="Note",
-    )
-    chart_caption.alignment = WD_ALIGN_PARAGRAPH.LEFT
-    chart_caption.paragraph_format.space_after = Pt(12)
-    chart_image_para = chart_cell.add_paragraph()
-    chart_image_para.alignment = WD_ALIGN_PARAGRAPH.CENTER
-
-    try:
-        radar_png = make_radar_bars_png(
-            df,
-            player_a=player_name,
-            player_b=None,
-            metrics=metrics,
-            color_a=accent_color,
-            color_b=color_b or "#9CA3AF",
-            bar_mode="percentile",
-        )
-        chart_image_para.add_run().add_picture(radar_png, width=Inches(6.5))
-    except Exception:
-        fallback = chart_cell.add_paragraph("Radar visualization unavailable.", style="Note")
-        fallback.alignment = WD_ALIGN_PARAGRAPH.CENTER
-
-    doc.add_paragraph("")
-
-    _add_section_heading("Quick insights")
-
-    insights_table = doc.add_table(rows=1, cols=2)
-    insights_table.autofit = False
-    insights_table.columns[0].width = Inches(3.3)
-    insights_table.columns[1].width = Inches(3.3)
-
-    standouts_cell, development_cell = insights_table.rows[0].cells
-    for insight_cell in (standouts_cell, development_cell):
-        _set_cell_border(
-            insight_cell,
-            top={"sz": 12, "color": neutral_border_hex},
-            bottom={"sz": 12, "color": neutral_border_hex},
-            left={"sz": 12, "color": neutral_border_hex},
-            right={"sz": 12, "color": neutral_border_hex},
-        )
-        _set_cell_margins(insight_cell, top=160, bottom=140, start=200, end=200)
-
-    standouts_title = standouts_cell.paragraphs[0]
-    standouts_title.style = doc.styles["H2"]
-    standouts_title.text = "Standouts (≥ 70th percentile)"
-
-    for metric_label, descriptor in standouts:
-        paragraph = standouts_cell.add_paragraph(style="Body")
-        paragraph.paragraph_format.space_before = Pt(6)
-        paragraph.alignment = WD_ALIGN_PARAGRAPH.LEFT
-        emoji_run = paragraph.add_run("✅ ")
-        emoji_run.bold = False
-        paragraph.add_run(f"{metric_label}: ")
-        percent_part = descriptor
-        value_part = ""
-        if "(" in descriptor:
-            percent_part, rest = descriptor.split("(", 1)
-            percent_part = percent_part.strip()
-            value_part = f"({rest}".strip()
-        pct_run = paragraph.add_run(percent_part.strip())
-        pct_run.bold = True
-        if value_part:
-            paragraph.add_run(f" {value_part}")
-
-    development_title = development_cell.paragraphs[0]
-    development_title.style = doc.styles["H2"]
-    development_title.text = "Development areas (≤ 40th percentile)"
-
-    for metric_label, descriptor in development:
-        paragraph = development_cell.add_paragraph(style="Body")
-        paragraph.paragraph_format.space_before = Pt(6)
-        paragraph.alignment = WD_ALIGN_PARAGRAPH.LEFT
-        paragraph.add_run("⚠️ ")
-        paragraph.add_run(f"{metric_label}: ")
-        percent_part = descriptor
-        value_part = ""
-        if "(" in descriptor:
-            percent_part, rest = descriptor.split("(", 1)
-            percent_part = percent_part.strip()
-            value_part = f"({rest}".strip()
-        pct_run = paragraph.add_run(percent_part.strip())
-        pct_run.bold = True
-        if value_part:
-            paragraph.add_run(f" {value_part}")
-
-    doc.add_paragraph("")
-
-    confidentiality_block = doc.add_table(rows=1, cols=1)
-    confidentiality_block.autofit = False
-    block_cell = confidentiality_block.rows[0].cells[0]
-    _apply_cell_shading(block_cell, neutral_fill)
-    _set_cell_border(
-        block_cell,
-        top={"sz": 12, "color": neutral_border_hex},
-        bottom={"sz": 12, "color": neutral_border_hex},
-        left={"sz": 12, "color": neutral_border_hex},
-        right={"sz": 12, "color": neutral_border_hex},
-    )
-    _set_cell_margins(block_cell, top=160, bottom=160, start=200, end=200)
-    confidentiality_para = block_cell.paragraphs[0]
-    confidentiality_para.style = doc.styles["Body"]
-    confidentiality_para.alignment = WD_ALIGN_PARAGRAPH.LEFT
-    confidentiality_para.text = (
-        "Confidential – This report contains proprietary information for authorized recipients only."
-        " Do not copy, share, or distribute without written permission."
-    )
-
-    _force_update_fields(doc)
-
->>>>>>> 2fb15fb6
     output = io.BytesIO()
     doc.save(output)
     output.seek(0)

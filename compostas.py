--- conflicted
+++ resolved
@@ -1408,7 +1408,6 @@
         bottom.set(qn("w:color"), color)
 
     def _add_page_field(paragraph, instruction: str) -> None:
-<<<<<<< HEAD
         fld_simple = OxmlElement("w:fldSimple")
         fld_simple.set(qn("w:instr"), instruction)
         run = OxmlElement("w:r")
@@ -1417,22 +1416,6 @@
         run.append(text)
         fld_simple.append(run)
         paragraph._p.append(fld_simple)
-=======
-        run = paragraph.add_run()
-        fld_char_begin = OxmlElement("w:fldChar")
-        fld_char_begin.set(qn("w:fldCharType"), "begin")
-        run._r.append(fld_char_begin)
-        instr_text = OxmlElement("w:instrText")
-        instr_text.set(qn("xml:space"), "preserve")
-        instr_text.text = f" {instruction} "
-        run._r.append(instr_text)
-        fld_char_separate = OxmlElement("w:fldChar")
-        fld_char_separate.set(qn("w:fldCharType"), "separate")
-        run._r.append(fld_char_separate)
-        fld_char_end = OxmlElement("w:fldChar")
-        fld_char_end.set(qn("w:fldCharType"), "end")
-        run._r.append(fld_char_end)
->>>>>>> c0e2fe7e
 
     def _force_update_fields(document: Document) -> None:
         settings_element = document.settings.element
@@ -1543,73 +1526,6 @@
     footer_left_paragraph.style = doc.styles["Note"]
     footer_left_paragraph.text = (
         "Confidential – Authorized recipients only."
-<<<<<<< HEAD
-=======
-    )
-
-    footer_center_paragraph = footer_center.paragraphs[0]
-    footer_center_paragraph.alignment = WD_ALIGN_PARAGRAPH.CENTER
-    footer_center_paragraph.style = doc.styles["Body"]
-    footer_center_paragraph.runs.clear()
-    footer_center_paragraph.add_run("Page ")
-    _add_page_field(footer_center_paragraph, "PAGE")
-    footer_center_paragraph.add_run(" of ")
-    _add_page_field(footer_center_paragraph, "NUMPAGES")
-
-    footer_right.paragraphs[0].text = ""
-
-    cover_table = doc.add_table(rows=1, cols=2)
-    cover_table.autofit = False
-    cover_table.columns[0].width = Inches(0.24)
-    cover_table.columns[1].width = Inches(6.2)
-
-    cover_bar_cell, cover_main_cell = cover_table.rows[0].cells
-    _apply_cell_shading(cover_bar_cell, accent_hex)
-
-    cover_main = cover_main_cell.paragraphs[0]
-    cover_main.style = doc.styles["TitleHero"]
-    cover_main.text = primary_title
-    cover_main.alignment = WD_ALIGN_PARAGRAPH.LEFT
-
-    subtitle_para = cover_main_cell.add_paragraph(subtitle)
-    subtitle_para.style = doc.styles["SmallCaps"]
-    subtitle_para.alignment = WD_ALIGN_PARAGRAPH.LEFT
-
-    divider_para = cover_main_cell.add_paragraph()
-    divider_para.add_run("")
-    _add_bottom_rule(divider_para)
-
-    tags_table = cover_main_cell.add_table(rows=1, cols=3)
-    tags_table.autofit = False
-    for col in tags_table.columns:
-        col.width = Inches(1.8)
-    tag_texts = [
-        f"Athlete: {athlete_name}",
-        f"Date: {report_date}",
-        f"Sample size: {sample_size}",
-    ]
-    for cell, text in zip(tags_table.rows[0].cells, tag_texts):
-        _apply_cell_shading(cell, neutral_fill)
-        _set_cell_margins(cell, top=80, bottom=80, start=140, end=140)
-        tag_para = cell.paragraphs[0]
-        tag_para.style = doc.styles["Tag"]
-        tag_para.alignment = WD_ALIGN_PARAGRAPH.LEFT
-        tag_para.text = text
-
-    cover_main_cell.add_paragraph("")
-
-    photo_placeholder_table = doc.add_table(rows=1, cols=1)
-    photo_placeholder_table.autofit = False
-    photo_placeholder_table.columns[0].width = Cm(12)
-    photo_placeholder_table.rows[0].height = Cm(7)
-    photo_cell = photo_placeholder_table.rows[0].cells[0]
-    _set_cell_border(
-        photo_cell,
-        top={"sz": 12, "color": neutral_border_hex},
-        bottom={"sz": 12, "color": neutral_border_hex},
-        left={"sz": 12, "color": neutral_border_hex},
-        right={"sz": 12, "color": neutral_border_hex},
->>>>>>> c0e2fe7e
     )
     _set_cell_margins(photo_cell, top=200, bottom=200, start=200, end=200)
     photo_paragraph = photo_cell.paragraphs[0]
@@ -1700,7 +1616,6 @@
     )
     notes_text.alignment = WD_ALIGN_PARAGRAPH.LEFT
 
-<<<<<<< HEAD
     footer_center_paragraph = footer_center.paragraphs[0]
     footer_center_paragraph.alignment = WD_ALIGN_PARAGRAPH.CENTER
     footer_center_paragraph.style = doc.styles["Body"]
@@ -2004,147 +1919,6 @@
 
     _force_update_fields(doc)
 
-=======
-    doc.add_paragraph("")
-
-    _add_section_heading("Visual analysis")
-
-    analysis_intro = doc.add_paragraph(
-        "Percentiles calculated on the loaded dataset (negative-impact metrics are reversed automatically).",
-        style="Body",
-    )
-    analysis_intro.alignment = WD_ALIGN_PARAGRAPH.LEFT
-
-    chart_card = doc.add_table(rows=1, cols=1)
-    chart_card.autofit = False
-    chart_cell = chart_card.rows[0].cells[0]
-    _set_cell_border(
-        chart_cell,
-        top={"sz": 12, "color": neutral_border_hex},
-        bottom={"sz": 12, "color": neutral_border_hex},
-        left={"sz": 12, "color": neutral_border_hex},
-        right={"sz": 12, "color": neutral_border_hex},
-    )
-    _apply_cell_shading(chart_cell, "F9FAFB")
-    _set_cell_margins(chart_cell, top=120, bottom=140, start=200, end=200)
-    chart_cell.text = ""
-    chart_band = chart_cell.add_paragraph(" ")
-    chart_band.paragraph_format.space_after = Pt(6)
-    _shade_paragraph(chart_band, accent_hex)
-    chart_title = chart_cell.add_paragraph("Radar & percentile bars", style="SmallCaps")
-    chart_title.alignment = WD_ALIGN_PARAGRAPH.LEFT
-    chart_caption = chart_cell.add_paragraph(
-        "Single-player radar alongside percentile bars across the selected metrics.",
-        style="Note",
-    )
-    chart_caption.alignment = WD_ALIGN_PARAGRAPH.LEFT
-    chart_caption.paragraph_format.space_after = Pt(12)
-    chart_image_para = chart_cell.add_paragraph()
-    chart_image_para.alignment = WD_ALIGN_PARAGRAPH.CENTER
-
-    try:
-        radar_png = make_radar_bars_png(
-            df,
-            player_a=player_name,
-            player_b=None,
-            metrics=metrics,
-            color_a=accent_color,
-            color_b=color_b or "#9CA3AF",
-            bar_mode="percentile",
-        )
-        chart_image_para.add_run().add_picture(radar_png, width=Inches(6.5))
-    except Exception:
-        fallback = chart_cell.add_paragraph("Radar visualization unavailable.", style="Note")
-        fallback.alignment = WD_ALIGN_PARAGRAPH.CENTER
-
-    doc.add_paragraph("")
-
-    _add_section_heading("Quick insights")
-
-    insights_table = doc.add_table(rows=1, cols=2)
-    insights_table.autofit = False
-    insights_table.columns[0].width = Inches(3.3)
-    insights_table.columns[1].width = Inches(3.3)
-
-    standouts_cell, development_cell = insights_table.rows[0].cells
-    for insight_cell in (standouts_cell, development_cell):
-        _set_cell_border(
-            insight_cell,
-            top={"sz": 12, "color": neutral_border_hex},
-            bottom={"sz": 12, "color": neutral_border_hex},
-            left={"sz": 12, "color": neutral_border_hex},
-            right={"sz": 12, "color": neutral_border_hex},
-        )
-        _set_cell_margins(insight_cell, top=160, bottom=140, start=200, end=200)
-
-    standouts_title = standouts_cell.paragraphs[0]
-    standouts_title.style = doc.styles["H2"]
-    standouts_title.text = "Standouts (≥ 70th percentile)"
-
-    for metric_label, descriptor in standouts:
-        paragraph = standouts_cell.add_paragraph(style="Body")
-        paragraph.paragraph_format.space_before = Pt(6)
-        paragraph.alignment = WD_ALIGN_PARAGRAPH.LEFT
-        emoji_run = paragraph.add_run("✅ ")
-        emoji_run.bold = False
-        paragraph.add_run(f"{metric_label}: ")
-        percent_part = descriptor
-        value_part = ""
-        if "(" in descriptor:
-            percent_part, rest = descriptor.split("(", 1)
-            percent_part = percent_part.strip()
-            value_part = f"({rest}".strip()
-        pct_run = paragraph.add_run(percent_part.strip())
-        pct_run.bold = True
-        if value_part:
-            paragraph.add_run(f" {value_part}")
-
-    development_title = development_cell.paragraphs[0]
-    development_title.style = doc.styles["H2"]
-    development_title.text = "Development areas (≤ 40th percentile)"
-
-    for metric_label, descriptor in development:
-        paragraph = development_cell.add_paragraph(style="Body")
-        paragraph.paragraph_format.space_before = Pt(6)
-        paragraph.alignment = WD_ALIGN_PARAGRAPH.LEFT
-        paragraph.add_run("⚠️ ")
-        paragraph.add_run(f"{metric_label}: ")
-        percent_part = descriptor
-        value_part = ""
-        if "(" in descriptor:
-            percent_part, rest = descriptor.split("(", 1)
-            percent_part = percent_part.strip()
-            value_part = f"({rest}".strip()
-        pct_run = paragraph.add_run(percent_part.strip())
-        pct_run.bold = True
-        if value_part:
-            paragraph.add_run(f" {value_part}")
-
-    doc.add_paragraph("")
-
-    confidentiality_block = doc.add_table(rows=1, cols=1)
-    confidentiality_block.autofit = False
-    block_cell = confidentiality_block.rows[0].cells[0]
-    _apply_cell_shading(block_cell, neutral_fill)
-    _set_cell_border(
-        block_cell,
-        top={"sz": 12, "color": neutral_border_hex},
-        bottom={"sz": 12, "color": neutral_border_hex},
-        left={"sz": 12, "color": neutral_border_hex},
-        right={"sz": 12, "color": neutral_border_hex},
-    )
-    _set_cell_margins(block_cell, top=160, bottom=160, start=200, end=200)
-    confidentiality_para = block_cell.paragraphs[0]
-    confidentiality_para.style = doc.styles["Body"]
-    confidentiality_para.alignment = WD_ALIGN_PARAGRAPH.LEFT
-    confidentiality_para.text = (
-        "Confidential – This report contains proprietary information for authorized recipients only."
-        " Do not copy, share, or distribute without written permission."
-    )
-
-    _force_update_fields(doc)
-
->>>>>>> c0e2fe7e
     output = io.BytesIO()
     doc.save(output)
     output.seek(0)

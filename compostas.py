--- conflicted
+++ resolved
@@ -1848,11 +1848,8 @@
         part for part in (competition_level, report_date) if part and part != "—"
     ]
     league_display = " ".join(league_parts) if league_parts else None
-<<<<<<< HEAD
     league_for_png = league_display or (competition_level if competition_level and competition_level != "—" else None)
     season_for_png = None if league_display else report_date
-=======
->>>>>>> 2dfa4227
 
     info_items = [
         ("Club", player_club),
@@ -1919,7 +1916,6 @@
     methodology_title.style = doc.styles["SmallCaps"]
     methodology_title.text = "Methodology"
     methodology_title.paragraph_format.space_after = Pt(6)
-<<<<<<< HEAD
 
     def _add_methodology_line(text: str, style_name: str = "Body", space_before: float = 2, space_after: float = 2):
         paragraph = methodology_cell.add_paragraph(text, style=style_name)
@@ -1938,32 +1934,9 @@
     )
 
     _add_spacer(6)
-=======
-
-    def _add_methodology_line(text: str, style_name: str = "Body", space_before: float = 2, space_after: float = 2):
-        paragraph = methodology_cell.add_paragraph(text, style=style_name)
-        paragraph.paragraph_format.space_before = Pt(space_before)
-        paragraph.paragraph_format.space_after = Pt(space_after)
-        paragraph.alignment = WD_ALIGN_PARAGRAPH.LEFT
-        return paragraph
-
-    _add_methodology_line(f"Players analyzed: {sample_size} players.")
-    _add_methodology_line(
-        "Percentiles and radar always use the full loaded dataset. Negative-impact metrics are auto-reversed so “higher = better”.",
-    )
-    _add_methodology_line("Data treatment & normalization:")
-    _add_methodology_line(
-        "Missing values are safely handled; per-90 and ratio metrics guard against divide-by-zero. Composite scores are built from z-scores of component stats and then normalized to a 0–100 scale. Metrics where “lower is better” (e.g., cards, conceded/xGA) are inverted so that bigger bars/areas indicate stronger performance.",
-    )
->>>>>>> 2dfa4227
 
     _add_spacer(6)
 
-<<<<<<< HEAD
-=======
-    doc.add_page_break()
-
->>>>>>> 2dfa4227
     def _insight_context(metric_name: str, median_val) -> str:
         if median_val is None or (isinstance(median_val, float) and not math.isfinite(median_val)):
             return ""
@@ -2024,13 +1997,8 @@
             color_b=color_b or "#9CA3AF",
             bar_mode="percentile",
             player_age=player_age,
-<<<<<<< HEAD
             league_label=league_for_png,
             season_label=season_for_png,
-=======
-            league_label=competition_level,
-            season_label=report_date,
->>>>>>> 2dfa4227
         )
         chart_width_in = min(usable_width_in - 0.25, 6.3)
         chart_width_in = max(chart_width_in, 5.5)

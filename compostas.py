from __future__ import annotations

import io
import math
import re
import numpy as np
import pandas as pd
import streamlit as st
import matplotlib.pyplot as plt
from matplotlib.gridspec import GridSpec
from matplotlib.ticker import FuncFormatter, MaxNLocator
from mplsoccer import Radar
from docx import Document
from docx.enum.section import WD_ORIENTATION
from docx.enum.style import WD_STYLE_TYPE
from docx.enum.table import WD_ALIGN_VERTICAL, WD_TABLE_ALIGNMENT
from docx.enum.text import WD_ALIGN_PARAGRAPH
from docx.shared import Inches, Pt, RGBColor, Mm, Cm
from docx.oxml import OxmlElement
from docx.oxml.ns import qn


from datetime import datetime, date


OUTPUT_FILE = "nassim_ait_mouhou_executive_report.docx"
REPORT_TITLE = "Performance radar and percentile overview"
REPORT_SUBTITLE = "Executive report"
PLAYER_NAME_DEFAULT = "Nassim Ait Mouhou"
REPORT_AUTHOR = "Joao Alberto Kolling"
REPORT_CONFIDENTIALITY_NOTE = "Confidential — For internal club use only."
PLAYER_CLUB_DEFAULT = "VVV Venlo"
PLAYER_POSITION_DEFAULT = "LAMF, LW"
PLAYER_AGE_DEFAULT = 21
SAMPLE_SIZE_DEFAULT = 486
COMPETITION_LEVEL_DEFAULT = "—"
REPORT_ID = "VIF-PR-2025-10-24"
REPORT_VERSION = "v1.0"
A4_WIDTH_MM = 210
A4_HEIGHT_MM = 297
PAGE_MARGIN_MM = 20
HEADER_FOOTER_DISTANCE_MM = 12

METHODOLOGY_COHORT = 435
METHODOLOGY_WINDOW = "Rolling 18-month window (Aug 2023 – Feb 2025)"
METHODOLOGY_REVERSALS = "Negative-impact metrics are inverted before percentile ranking."

STANDOUTS_DEFAULT = [
    {
        "metric": "Progressive runs per 90",
        "descriptor": "98th pct (5.13)",
        "pct": 98.0,
        "value": 5.13,
        "median": None,
    },
    {
        "metric": "Progression",
        "descriptor": "95th pct (48.6)",
        "pct": 95.0,
        "value": 48.6,
        "median": None,
    },
    {
        "metric": "Offensive Intensity",
        "descriptor": "94th pct (6.22)",
        "pct": 94.0,
        "value": 6.22,
        "median": None,
    },
]

DEVELOPMENT_AREAS_DEFAULT = [
    {
        "metric": "Passing Quality",
        "descriptor": "29th pct (49.1)",
        "pct": 29.0,
        "value": 49.1,
        "median": None,
    },
]

def _player_age(row):
    # Try common age fields
    for key in ["Age", "age"]:
        if key in row and row[key] is not None:
            try:
                val = int(float(row[key]))
                if val > 0:
                    return val
            except Exception:
                pass
    # Try DOB parsing (YYYY-MM-DD or DD/MM/YYYY etc.)
    for key in ["DOB", "Date of Birth", "Birthdate", "Birth Date"]:
        if key in row and isinstance(row[key], str) and row[key].strip():
            txt = row[key].strip()
            # try multiple formats
            fmts = ["%Y-%m-%d", "%d/%m/%Y", "%d-%m-%Y", "%m/%d/%Y", "%Y/%m/%d"]
            for fmt in fmts:
                try:
                    dob = datetime.strptime(txt, fmt).date()
                    today = date.today()
                    age = today.year - dob.year - ((today.month, today.day) < (dob.month, dob.day))
                    if age > 0:
                        return age
                except Exception:
                    continue
    # Try Birth Year
    for key in ["Birth Year", "Birth year", "YOB", "Year of Birth"]:
        if key in row and row[key] is not None:
            try:
                year = int(float(row[key]))
                today = date.today()
                age = today.year - year
                if 10 < age < 60:
                    return age
            except Exception:
                pass
    return None



def _fix_npxg_block(df):
    import numpy as np
    if "xG" in df.columns and "Penalties taken" in df.columns:
        df["npxG"] = df["xG"].fillna(0) - df["Penalties taken"].fillna(0) * 0.81
    # per 90
    if "npxG" in df.columns and "Minutes played" in df.columns:
        with np.errstate(divide="ignore", invalid="ignore"):
            mp = df["Minutes played"].replace(0, np.nan).astype(float)
            df["npxG per 90"] = (df["npxG"].astype(float) / mp) * 90.0
    # per shot
    if "npxG" in df.columns and "Shots" in df.columns:
        with np.errstate(divide="ignore", invalid="ignore"):
            df["npxG per Shot"] = df["npxG"].astype(float) / df["Shots"].replace(0, np.nan).astype(float)
    # G-xG
    if "Goals" in df.columns and "xG" in df.columns:
        df["G-xG"] = df["Goals"].fillna(0) - df["xG"].fillna(0)
    return df


# ===================== CONFIG & STYLE =====================
st.set_page_config(
    page_title="Composite Metrics & Radar",
    page_icon="⚽",
    layout="wide",
    initial_sidebar_state="expanded",
)
st.markdown(
    """
    <style>
    .metric-card {padding: 1rem; border: 1px solid rgba(49,51,63,0.2); border-radius: 12px;}
    .section {margin-top: .75rem; margin-bottom: .25rem; font-weight: 600; opacity: .9}
    .subtle {color: rgba(49,51,63,0.6)}
    .stTabs [data-baseweb="tab-list"] {gap: 12px}
    .stTabs [data-baseweb="tab"] {background: #f6f6f9; padding: 8px 14px; border-radius: 10px;}
    .small {font-size: 0.9rem}
    </style>
    """,
    unsafe_allow_html=True,
)

# ===================== CONSTANTS =====================
OFFENSIVE_COMPONENTS = [
    "Successful attacking actions per 90",
    "xG per 90",
    "xA per 90",
    "Key passes per 90",
    "Deep completions per 90",
    "Deep completed crosses per 90",
    "Progressive runs per 90",
    "Passes to penalty area per 90",
    "Smart passes per 90",
    "Crosses to goalie box per 90",
    "Touches in box per 90",
]
DEFAULT_OFF_WEIGHTS = {
    "Successful attacking actions per 90": 1.0,
    "xG per 90": 1.0,
    "xA per 90": 1.0,
    "Key passes per 90": 1.0,
    "Deep completions per 90": 1.0,
    "Deep completed crosses per 90": 0.8,
    "Progressive runs per 90": 0.6,
    "Passes to penalty area per 90": 0.8,
    "Smart passes per 90": 0.5,
    "Crosses to goalie box per 90": 0.4,
    "Touches in box per 90": 0.4,
}
PHYS_COLS = {
    "distance_total_m": "Distance P90",
    "running_m": "Running Distance P90",
    "hi_m": "HI Distance P90",
    "hsr_m": "HSR Distance P90",
    "sprint_m": "Sprint Distance P90",
    "hsr_cnt": "HSR Count P90",
    "sprint_cnt": "Sprint Count P90",
    "expl_hsr_cnt": "Explosive Acceleration to HSR Count P90",
    "expl_sprint_cnt": "Explosive Acceleration to Sprint Count P90",
}
DEF_COLS = [
    "Successful defensive actions per 90",
    "Defensive duels per 90",
    "Defensive duels won, %",
    "Aerial duels per 90",
    "Aerial duels won, %",
    "PAdj Sliding tackles",
    "PAdj Interceptions",
    "Shots blocked per 90",
]
GK_METRICS = [
    "Save rate, %","Prevented goals per 90","Conceded goals per 90","Shots against per 90","Clean sheets",
    "Back passes received as GK per 90","xG against","xG against per 90","Prevented goals","Shots against",
    "Conceded goals","Exits per 90",
]
ID_COLS_CANDIDATES = ["Player", "Short Name", "Team", "Position", "Minutes played", "Minutes"]

PRESETS = {
    "forward": [
        "npxG per 90","xG per 90","Shots per 90","Shots on target, %",
        "xA per 90","Key passes per 90","Touches in box per 90",
        "Progressive runs per 90","Deep completions per 90",
        "Finishing","Poaching","Aerial Threat",
        "Work Rate Offensive","Offensive Intensity","Offensive Explosion",
    ],
    "winger": [
        "Dribbles per 90","Dribbles won, %","Crosses per 90","Accurate crosses, %",
        "Deep completed crosses per 90","Progressive runs per 90","xA per 90","Key passes per 90",
        "Creativity","Progression",
        "Work Rate Offensive","Offensive Intensity","Offensive Explosion",
    ],
    "attacking_midfielder": [
        "Creativity","Progression","xA per 90","Key passes per 90","Smart passes per 90",
        "Deep completions per 90","xG Buildup",
        "Work Rate Offensive","Offensive Intensity","Offensive Explosion",
    ],
    "central_midfielder": [
        "Progression","Passing Quality","Creativity","xG Buildup",
        "PAdj Interceptions","Successful defensive actions per 90",
        "Work Rate Defensive","Defensive Intensity",
    ],
    "defensive_midfielder": [
        "Defence","Progression","Passing Quality","Discipline","Involvement",
        "xG Buildup","PAdj Interceptions","Successful defensive actions per 90",
        "Work Rate Defensive","Defensive Intensity","Defensive Explosion",
    ],
    "full_back": [
        "Progression","Creativity","Passing Quality","Defence","Aerial Defence",
        "Deep completed crosses per 90","Progressive runs per 90","Crosses per 90",
        "Work Rate Defensive","Defensive Intensity","Defensive Explosion",
    ],
    "center_back": [
        "Defence","Aerial Defence","Aerial duels per 90","Aerial duels won, %",
        "Defensive duels per 90","Defensive duels won, %","PAdj Interceptions","PAdj Sliding tackles",
        "Passes to final third per 90","Accurate passes %",
        "Work Rate Defensive","Defensive Intensity","Defensive Explosion",
    ],
    "goalkeeper": GK_METRICS + [
        "Passes per 90","Accurate passes, %","Long passes per 90","Accurate long passes, %","Aerial duels per 90","Aerial duels won, %"
    ],
    "general_summary": ["Involvement","Box Threat","Creativity","xG Buildup","Progression","Defence","Discipline","Passing Quality"],
    "defensive_actions": ["Defence","Aerial Defence","PAdj Interceptions","Successful defensive actions per 90","Defensive duels won, %","Shots blocked per 90","Discipline"],
    "playmaking": ["Creativity","Passing Quality","Progression","xG Buildup","Successful attacking actions per 90","Deep completions per 90","Involvement","Key passes per 90"],
    "aerial_duels": ["Aerial Threat","Aerial Defence","Aerial duels per 90","Aerial duels won, %","Head goals per 90","Involvement","Defence"],
    "shooting": ["npxG per 90","npxG per Shot","Finishing","Goal conversion, %","Shots on target, %","G-xG","Box Threat"],
    "counter_attack": ["Progression","Accelerations per 90","Dribbles per 90","Successful dribbles, %","npxG per 90","Finishing","Box Threat"],
    "build_up": ["Passing Quality","Progression","xG Buildup","Deep completions per 90","Involvement","Creativity","Discipline"],
    "crossing": ["Crossing","Accurate crosses, %","Deep completed crosses per 90","xA per 90","Shot assists per 90","Creativity","Passing Quality"],
    "striker": ["npxG per 90","npxG per Shot","Finishing","Poaching","Aerial Threat","Box Threat","Involvement","Touches in box per 90"],
}

NEGATE_METRICS = {
    "Conceded goals per 90": True,
    "xG against per 90": True,
    "Fouls per 90": True,
    "Yellow cards per 90": True,
    "Red cards per 90": True,
}

# ===================== HELPERS =====================
@st.cache_data(show_spinner=False)
def _load_excel(file: io.BytesIO) -> pd.DataFrame:
    try:
        return pd.read_excel(file, sheet_name=0)
    except Exception:
        file.seek(0)
        return pd.read_excel(file)

def _ensure_cols(df: pd.DataFrame, cols: list[str]) -> pd.DataFrame:
    for c in cols:
        if c not in df.columns:
            df[c] = np.nan
    return df


def _slugify_filename(text: str) -> str:
    slug = re.sub(r"[^0-9A-Za-z_-]+", "_", (text or "")).strip("_")
    slug = slug.lower()
    return slug[:60] or "relatorio"

def _safe_s(df: pd.DataFrame, col: str) -> pd.Series:
    return df[col].astype(float).fillna(0) if col in df.columns else pd.Series(0.0, index=df.index)

def _zscore(series: pd.Series) -> pd.Series:
    s = pd.to_numeric(series, errors="coerce")
    m = s.mean(skipna=True)
    sd = s.std(skipna=True, ddof=0)
    if not np.isfinite(sd) or sd == 0:
        return pd.Series(0.0, index=s.index)
    return (s - m) / sd

# ===================== DERIVED METRICS =====================
def compute_derived_metrics(df: pd.DataFrame) -> pd.DataFrame:
    df = df.copy()
    needed = set([
        "xG","Penalties taken","Goals","Shots","Touches in box per 90",
        "xA per 90","Shot assists per 90","Key passes per 90","Deep completions per 90",
        "Deep completed crosses per 90","Accurate passes %","Accurate passes, %",
        "Smart passes per 90","Through passes per 90","Passes to penalty area per 90",
        "Accurate smart passes, %","Accurate through passes, %","Accurate passes to penalty area, %",
        "Progressive passes per 90","Progressive runs per 90","Dribbles per 90","Accelerations per 90",
        "Accurate progressive passes, %","Successful dribbles, %",
        "Successful defensive actions per 90","PAdj Interceptions","Shots blocked per 90","PAdj Sliding tackles",
        "Defensive duels per 90","Defensive duels won, %","Aerial duels won, %","Aerial duels per 90",
        "Passes to final third per 90","Accurate passes to final third, %","Forward passes per 90","Accurate forward passes, %",
        "Long passes per 90","Accurate long passes, %","Lateral passes per 90","Accurate lateral passes, %",
        "Back passes per 90","Accurate back passes, %","Passes per 90",
        "Head goals per 90","Goal conversion, %","Received passes per 90",
        "Fouls per 90","Yellow cards per 90","Red cards per 90",
        "Minutes played"
    ])
    _ensure_cols(df, list(needed))

    # npxG & friends
    if "xG" in df and "Penalties taken" in df:
        df["npxG"] = (df["xG"] - (df["Penalties taken"].fillna(0) * 0.81))
    if "Goals" in df and "xG" in df:
        df["G-xG"] = _zscore(df["Goals"] - df["xG"])
    if "npxG" in df and "Minutes played" in df:
        with np.errstate(divide="ignore", invalid="ignore"):
            df["npxG per 90"] = df["npxG"] / (df["Minutes played"].replace(0, np.nan) / 90)
    if "npxG" in df and "Shots" in df:
        with np.errstate(divide="ignore", invalid="ignore"):
            df["npxG per Shot"] = df["npxG"] / df["Shots"].replace(0, np.nan)
    # Box Threat
    if "npxG per 90" in df and "Touches in box per 90" in df:
        with np.errstate(divide="ignore", invalid="ignore"):
            denom = np.log(df["Touches in box per 90"].fillna(0) + 1)
            denom = denom.replace(0, np.nan)
            df["Box Threat"] = _zscore(df["npxG per 90"] / denom)

    # xG Buildup
    xgb_w = {
        "xA per 90": 3.0, "Shot assists per 90": 3.0, "npxG per 90": 2.5, "Key passes per 90": 2.5,
        "Deep completions per 90": 2.5, "Deep completed crosses per 90": 2.0, "Second assists per 90": 1.5,
        "Accurate passes %": 1.0,
    }
    parts = []
    total_w = 0.0
    for col, w in xgb_w.items():
        if col in df.columns:
            s = df[col].fillna(0)
            if "%" in col and s.max() > 1:
                s = s / 100.0
            parts.append(_zscore(s) * w)
            total_w += w
    if parts and total_w > 0:
        df["xG Buildup"] = sum(parts) / total_w

    # Creativity
    vol = {"Smart passes per 90": 1.0, "Through passes per 90": 0.8, "Passes to penalty area per 90": 0.6}
    acc = {"Accurate smart passes, %": 1.0, "Accurate through passes, %": 0.9, "Accurate passes to penalty area, %": 0.8, "Accurate passes %": 0.6}
    vol_scores, acc_scores = [], []
    for c, w in vol.items():
        if c in df.columns: vol_scores.append(_zscore(df[c].fillna(0)) * w)
    for c, w in acc.items():
        if c in df.columns:
            s = df[c].fillna(0)
            if s.max() > 1: s = s/100.0
            acc_scores.append(_zscore(s) * w)
    if vol_scores and acc_scores:
        df["Creativity"] = 0.6 * np.nanmean(vol_scores, axis=0) + 0.4 * np.nanmean(acc_scores, axis=0)

    # Progression
    prog_vol = {"Progressive passes per 90": 1.0, "Progressive runs per 90": 0.9, "Dribbles per 90": 0.7, "Accelerations per 90": 0.6}
    prog_acc = {"Accurate progressive passes, %": 1.0, "Successful dribbles, %": 0.8, "Accurate passes %": 0.3}
    vol_scores, acc_scores = [], []
    for c, w in prog_vol.items():
        if c in df.columns: vol_scores.append(_zscore(df[c].fillna(0)) * w)
    for c, w in prog_acc.items():
        if c in df.columns:
            s = df[c].fillna(0)
            if s.max() > 1: s = s/100.0
            acc_scores.append(_zscore(s) * w)
    if vol_scores and acc_scores:
        df["Progression"] = 0.6 * np.nanmean(vol_scores, axis=0) + 0.4 * np.nanmean(acc_scores, axis=0)

    # Defence
    def_w = {
        "Successful defensive actions per 90": 1.5, "PAdj Interceptions": 1.5, "Shots blocked per 90": 1.0,
        "PAdj Sliding tackles": 1.0, "Defensive duels per 90": 0.5, "Defensive duels won, %": 3.0, "Aerial duels won, %": 1.5,
    }
    parts = []; total_w = 0.0
    for c, w in def_w.items():
        if c in df.columns:
            s = df[c].fillna(0)
            if "%" in c and s.max() > 1: s = s/100.0
            parts.append(_zscore(s) * w); total_w += w
    if parts and total_w > 0:
        df["Defence"] = sum(parts) / total_w

    # Involvement
    inv_w = {
        "Passes per 90": .20, "Received passes per 90": .15, "Touches per 90": .05,
        "Defensive duels per 90": .10, "PAdj Interceptions": .10, "Successful defensive actions per 90": .05,
        "Touches in box per 90": .10, "Offensive duels per 90": .10, "Progressive runs per 90": .05,
        "Aerial duels per 90": .10,
    }
    parts = []
    for c, w in inv_w.items():
        if c in df.columns: parts.append(_zscore(df[c].fillna(0)) * w)
    if parts: df["Involvement"] = sum(parts)

    # Discipline (negative)
    if all(c in df.columns for c in ["Fouls per 90","Yellow cards per 90","Red cards per 90"]):
        penalty = (df["Fouls per 90"].fillna(0)*1.0 + df["Yellow cards per 90"].fillna(0)*2.0 + df["Red cards per 90"].fillna(0)*4.0)
        df["Discipline"] = -_zscore(penalty)

    # Aux: Non-penalty goals per 90
    if all(c in df.columns for c in ["Goals","Penalties taken","Minutes played"]):
        with np.errstate(divide="ignore", invalid="ignore"):
            df["Non-penalty goals per 90"] = (df["Goals"].fillna(0) - df["Penalties taken"].fillna(0)) / (df["Minutes played"].replace(0, np.nan)/90)

    # Poaching
    poach_w = {"npxG per Shot": .35, "Goal conversion, %": .30, "Touches in box per 90": -.25,
               "Received passes per 90": -.20, "Non-penalty goals per 90": .40}
    parts = []
    for c, w in poach_w.items():
        if c in df.columns:
            s = df[c].fillna(0)
            if "%" in c and s.max() > 1: s = s/100.0
            parts.append(_zscore(s) * w)
    if parts: df["Poaching"] = sum(parts)

    # Finishing
    fin_w = {"Goal conversion, %": .35, "Non-penalty goals per 90": .30, "Shots on target, %": .25, "G-xG": .15, "npxG per Shot": .10}
    parts = []
    for c, w in fin_w.items():
        if c in df.columns:
            s = df[c].fillna(0)
            if "%" in c and s.max() > 1: s = s/100.0
            parts.append(_zscore(s) * w)
    if parts: df["Finishing"] = sum(parts)

    # Aerial Threat
    aer_w = {"Head goals per 90": .35, "Aerial duels per 90": .20, "Aerial duels won, %": .20}
    parts = []
    for c, w in aer_w.items():
        if c in df.columns:
            s = df[c].fillna(0)
            if "%" in c and s.max() > 1: s = s/100.0
            parts.append(_zscore(s) * w)
    if parts: df["Aerial Threat"] = sum(parts)

    # Passing Quality
    pq_pairs = {
        "Passes to final third per 90": ("Accurate passes to final third, %", 0.35),
        "Forward passes per 90": ("Accurate forward passes, %", 0.30),
        "Long passes per 90": ("Accurate long passes, %", 0.15),
        "Lateral passes per 90": ("Accurate lateral passes, %", 0.10),
        "Back passes per 90": ("Accurate back passes, %", 0.05),
        "Passes per 90": ("Accurate passes, %", 0.05),
    }
    parts = []; total_w = 0.0
    for vol_col, (acc_col, w) in pq_pairs.items():
        if vol_col in df.columns and acc_col in df.columns:
            vol_z = _zscore(df[vol_col].fillna(0))
            acc = df[acc_col].fillna(0)
            if acc.max() > 1: acc = acc/100.0
            acc_z = _zscore(acc)
            parts.append((0.3*vol_z + 0.7*acc_z) * w); total_w += w
    if parts and total_w > 0:
        df["Passing Quality"] = sum(parts) / total_w

    # Aerial Defence
    ad_w = {"Aerial duels per 90": .35, "Aerial duels won, %": .40, "PAdj Interceptions": .10, "Shots blocked per 90": .10}
    parts = []
    for c, w in ad_w.items():
        if c in df.columns:
            s = df[c].fillna(0)
            if "%" in c and s.max() > 1: s = s/100.0
            parts.append(_zscore(s) * w)
    if parts: df["Aerial Defence"] = sum(parts)

    # Normalize to [0,100]
    main_derived = [
        "npxG","npxG per 90","npxG per Shot","Box Threat","xG Buildup","Creativity","Progression",
        "Defence","Involvement","Discipline","G-xG","Poaching","Finishing","Aerial Threat","Passing Quality","Aerial Defence"
    ]
    for m in main_derived:
        if m in df.columns:
            s = pd.to_numeric(df[m], errors="coerce")
            if s.notna().sum() > 1:
                lo, hi = np.nanmin(s), np.nanmax(s)
                if np.isfinite(lo) and np.isfinite(hi) and hi != lo:
                    df[m] = (s - lo) / (hi - lo) * 100.0
                else:
                    df[m] = 50.0
            else:
                df[m] = 50.0

    # Invert negatives if present
    for m in ["Conceded goals per 90","xG against per 90","Fouls per 90","Yellow cards per 90","Red cards per 90"]:
        if m in df.columns:
            s = pd.to_numeric(df[m], errors="coerce")
            if s.notna().sum() > 1:
                hi, lo = np.nanmax(s), np.nanmin(s)
                if hi != lo: df[m] = (hi - s) / (hi - lo) * 100.0
                else: df[m] = 50.0
    return df

# ===================== OUR OFF/DEF COMPOSITES =====================
def compute_offensive_production(df: pd.DataFrame, weights: dict[str, float]) -> pd.Series:
    df = _ensure_cols(df, OFFENSIVE_COMPONENTS)
    s = pd.Series(0.0, index=df.index)
    for col, w in weights.items():
        if col in df.columns:
            s = s + _safe_s(df, col) * float(w)
    return s

def compute_defensive_production(df: pd.DataFrame) -> pd.Series:
    df = _ensure_cols(df, DEF_COLS)
    def_eff = _safe_s(df, "Defensive duels per 90") * (_safe_s(df, "Defensive duels won, %")/100.0)
    aer_eff = _safe_s(df, "Aerial duels per 90") * (_safe_s(df, "Aerial duels won, %")/100.0)
    parts = [
        _safe_s(df, "Successful defensive actions per 90"),
        def_eff, aer_eff,
        _safe_s(df, "PAdj Sliding tackles"),
        _safe_s(df, "PAdj Interceptions"),
        _safe_s(df, "Shots blocked per 90"),
    ]
    total = parts[0]
    for p in parts[1:]:
        total = total + p
    return total

def compute_composite_metrics(df: pd.DataFrame, off_weights: dict[str, float]) -> pd.DataFrame:
    df = df.copy()
    df = compute_derived_metrics(df)

    df = _ensure_cols(df, list(PHYS_COLS.values()))
    df["Prod_Ofensiva_p90"] = compute_offensive_production(df, off_weights)
    df["Prod_Defensiva_p90"] = compute_defensive_production(df)

    def pick(*cands):
        for c in cands:
            if c in df.columns: return c
        return None
    dist_col = pick("Distance P90","distance_total_m","Total distance per 90","Total Distance per 90 (m)")
    run_col  = pick("Running Distance P90","running_m")
    hi_col   = pick("HI Distance P90","hi_m")
    hsr_cnt  = pick("HSR Count P90","hsr_cnt")
    spr_cnt  = pick("Sprint Count P90","sprint_cnt")
    ex_hsr   = pick("Explosive Acceleration to HSR Count P90","expl_hsr_cnt")
    ex_spr   = pick("Explosive Acceleration to Sprint Count P90","expl_sprint_cnt")

    dist_km = None
    if dist_col:
        series = pd.to_numeric(df[dist_col], errors="coerce").fillna(0)
        dist_km = np.where(series.abs().max() > 2000, series/1000.0, series)

    hi_run_km = None
    if hi_col or run_col:
        s_hi = pd.to_numeric(df[hi_col], errors="coerce").fillna(0) if hi_col else 0.0
        s_run = pd.to_numeric(df[run_col], errors="coerce").fillna(0) if run_col else 0.0
        s_both = s_hi + s_run
        hi_run_km = np.where(s_both.abs().max() > 2000, s_both/1000.0, s_both)

    exp_events = None
    cnts = []
    for c in [hsr_cnt, spr_cnt, ex_hsr, ex_spr]:
        if c: cnts.append(pd.to_numeric(df[c], errors="coerce").fillna(0))
    if cnts: exp_events = sum(cnts)

    def safe_ratio(num, den):
        if num is None or den is None: return np.nan
        den = np.asarray(den); den = np.where(den==0, np.nan, den)
        return num / den

    if dist_km is not None:
        df["Work Rate Offensive"] = safe_ratio(df["Prod_Ofensiva_p90"], dist_km)
        df["Work Rate Defensive"] = safe_ratio(df["Prod_Defensiva_p90"], dist_km)
    if hi_run_km is not None:
        df["Offensive Intensity"] = safe_ratio(df["Prod_Ofensiva_p90"], hi_run_km)
        df["Defensive Intensity"] = safe_ratio(df["Prod_Defensiva_p90"], hi_run_km)
    if exp_events is not None:
        df["Offensive Explosion"] = safe_ratio(df["Prod_Ofensiva_p90"], exp_events)
        df["Defensive Explosion"] = safe_ratio(df["Prod_Defensiva_p90"], exp_events)

    if "Minutes played" not in df.columns:
        raise ValueError("A coluna 'Minutes played' não foi encontrada no arquivo enviado. Certifique-se de manter exatamente esse nome.")
    return df

# ===================== RADAR / UI HELPERS =====================
def _bounds_from_df(df: pd.DataFrame, metrics: list[str]):
    lowers, uppers = [], []
    for m in metrics:
        s = pd.to_numeric(df[m], errors="coerce")
        if m in NEGATE_METRICS: s = -s
        lo = np.nanpercentile(s, 5); hi = np.nanpercentile(s, 95)
        if not np.isfinite(lo) or not np.isfinite(hi) or lo == hi:
            lo = np.nanmin(s); hi = np.nanmax(s)
        if lo == hi: hi = lo + 1e-6
        lowers.append(float(lo)); uppers.append(float(hi))
    return lowers, uppers

def _values_for_player(row: pd.Series, metrics: list[str]):
    vals = []
    for m in metrics:
        v = pd.to_numeric(row.get(m, np.nan), errors="coerce")
        if m in NEGATE_METRICS and pd.notna(v): v = -v
        vals.append(float(v) if pd.notna(v) else np.nan)
    return vals

def _player_label(row: pd.Series) -> str:
    name = str(row.get("Player", ""))
    team = str(row.get("Team", "")) if "Team" in row.index and pd.notna(row.get("Team")) else ""
    pos  = str(row.get("Position", "")) if "Position" in row.index and pd.notna(row.get("Position")) else ""
    minutes = None
    for mcol in ["Minutes played","Minutes","minutes","Time played","Minuti","Minutos","Min"]:
        if mcol in row.index and pd.notna(row.get(mcol)):
            try:
                minutes = int(float(row[mcol]))
            except Exception:
                minutes = row[mcol]
            break
    tail = f" — {team}" if team else ""
    if pos: tail += f" | {pos}"
    if minutes is not None: tail += f" | {minutes} min"
    return name + tail

def plot_radar(df: pd.DataFrame, player_a: str, player_b: str | None, metrics: list[str],
               color_a: str, color_b: str = "#E76F51"):
    if not metrics:
        st.warning("Select at least 3 metrics for the radar.")
        return
    metrics = metrics[:16]
    row_a = df[df["Player"] == player_a].iloc[0]
    row_b = df[df["Player"] == player_b].iloc[0] if player_b else None
    lowers, uppers = _bounds_from_df(df, metrics)
    radar = Radar(metrics, lowers, uppers, num_rings=4)

    v_a = _values_for_player(row_a, metrics)
    v_b = _values_for_player(row_b, metrics) if row_b is not None else None

    fig, ax = plt.subplots(figsize=(8, 8))
    radar.setup_axis(ax=ax)
    radar.draw_circles(ax=ax, facecolor="#f3f3f3", edgecolor="#c9c9c9", alpha=0.18)
    try:
        radar.spoke(ax=ax, color="#c9c9c9", linestyle="--", alpha=0.18)
    except Exception:
        pass
    radar.draw_radar(v_a, ax=ax, kwargs_radar={"facecolor": color_a+"33", "edgecolor": color_a, "linewidth": 2})
    if v_b is not None:
        radar.draw_radar(v_b, ax=ax, kwargs_radar={"facecolor": color_b+"33", "edgecolor": color_b, "linewidth": 2})
    radar.draw_range_labels(ax=ax, fontsize=9)
    radar.draw_param_labels(ax=ax, fontsize=10)

    title_a = _player_label(row_a)
    title = title_a if row_b is None else f"{title_a} vs {_player_label(row_b)}"
    ax.set_title(title, fontsize=14, pad=20)

    st.pyplot(fig, use_container_width=True)

# ===================== Ranking bars helpers =====================
def _metric_rank_info(dfin: pd.DataFrame, metric: str, player_name: str):
    # Barra baseada em ranking: 1 = melhor => barra cheia (norm = 1.0)
    s = pd.to_numeric(dfin[metric], errors="coerce")
    mask = s.notna()
    s = s[mask]
    d = dfin.loc[mask]
    total = int(s.shape[0]) if s.shape[0] > 0 else 0
    if total == 0:
        return {"rank": None, "total": 0, "value": np.nan, "norm": 0.0, "ascending": False}
    ascending = metric in NEGATE_METRICS  # se True, menor é melhor

    # Rank ordinal (1 = melhor considerando ascending)
    r = s.rank(ascending=ascending, method="min")
    try:
        player_idx = d.index[d["Player"] == player_name]
        if player_idx.empty:
            return {"rank": None, "total": total, "value": np.nan, "norm": 0.0, "ascending": ascending}
        val = float(s.loc[player_idx[0]]) if player_idx[0] in s.index else np.nan
        rk = int(r.loc[player_idx[0]]) if player_idx[0] in r.index and not np.isnan(r.loc[player_idx[0]]) else None
    except Exception:
        val, rk = np.nan, None

    # Converte rank -> [0,1]: 1.0 para rank 1; 0.0 para rank = total
    if rk is None:
        norm = 0.0
    elif total <= 1:
        norm = 1.0
    else:
        norm = 1.0 - (float(rk - 1) / float(total - 1))

    norm = float(np.clip(norm, 0.0, 1.0))
    return {"rank": rk, "total": total, "value": val, "norm": norm, "ascending": ascending}


def _metric_percentile_info(dfin: pd.DataFrame, metric: str, player_name: str):
    if metric not in dfin.columns:
        return {"percentile": np.nan, "total": 0, "value": np.nan}

    s = pd.to_numeric(dfin[metric], errors="coerce")
    mask = s.notna()
    total = int(mask.sum())
    if total == 0:
        return {"percentile": np.nan, "total": 0, "value": np.nan}

    df_valid = dfin.loc[mask]
    if "Player" not in df_valid.columns:
        return {"percentile": np.nan, "total": total, "value": np.nan}

    player_idx = df_valid.index[df_valid["Player"] == player_name]
    if player_idx.empty:
        return {"percentile": np.nan, "total": total, "value": np.nan}

    idx = player_idx[0]
    val = float(s.loc[idx]) if idx in s.index and pd.notna(s.loc[idx]) else np.nan

    ascending = metric in NEGATE_METRICS
    if total <= 1:
        pct = 100.0
    else:
        ranks = s[mask].rank(ascending=ascending, method="average")
        if idx in ranks.index and not np.isnan(ranks.loc[idx]):
            pct = 100.0 * (total - ranks.loc[idx]) / (total - 1)
        else:
            pct = np.nan

    if pd.isna(pct):
        pct_val = np.nan
    else:
        pct_val = float(np.clip(pct, 0.0, 100.0))

    return {"percentile": pct_val, "total": total, "value": val}


def _format_metric_value(metric: str, value: float | None) -> str:
    if value is None or not np.isfinite(value):
        return "—"
    if "%" in metric:
        val = float(value)
        if abs(val) <= 1.2:
            val *= 100.0
        return f"{val:.1f}%"
    abs_val = abs(value)
    if abs_val >= 100:
        return f"{value:.0f}"
    if abs_val >= 10:
        return f"{value:.1f}"
    if abs_val >= 1:
        return f"{value:.2f}"
    return f"{value:.3f}"


def _prepare_metric_bar_context(dfin: pd.DataFrame, metric: str, player_names: list[str]):
    transform = -1.0 if metric in NEGATE_METRICS else 1.0
    series = pd.to_numeric(dfin.get(metric, pd.Series(dtype=float)), errors="coerce")
    series = series.replace([np.inf, -np.inf], np.nan).dropna()
    plot_series = series * transform

    if plot_series.empty:
        base_lo, base_hi = -0.5, 0.5
        q1 = median = q3 = np.nan
    else:
        try:
            base_lo = float(np.nanpercentile(plot_series, 5))
            base_hi = float(np.nanpercentile(plot_series, 95))
        except Exception:
            base_lo, base_hi = float(np.nanmin(plot_series)), float(np.nanmax(plot_series))
        if not np.isfinite(base_lo) or not np.isfinite(base_hi):
            base_lo, base_hi = -0.5, 0.5
        if base_lo == base_hi:
            base_hi = base_lo + 1.0 if base_lo == 0 else base_lo + abs(base_lo) * 0.1
        try:
            q1 = float(np.nanpercentile(plot_series, 25))
            median = float(np.nanpercentile(plot_series, 50))
            q3 = float(np.nanpercentile(plot_series, 75))
        except Exception:
            q1 = median = q3 = np.nan

    axis_lo, axis_hi = base_lo, base_hi
    player_infos = []
    for idx, name in enumerate(player_names):
        info = _metric_rank_info(dfin, metric, name)
        info["player"] = name
        value = info.get("value")
        if value is None or not np.isfinite(value):
            info["plot_value"] = np.nan
        else:
            plot_val = float(value) * transform
            info["plot_value"] = plot_val
            if axis_lo is None or not np.isfinite(axis_lo):
                axis_lo = plot_val
            else:
                axis_lo = min(axis_lo, plot_val)
            if axis_hi is None or not np.isfinite(axis_hi):
                axis_hi = plot_val
            else:
                axis_hi = max(axis_hi, plot_val)
        player_infos.append(info)

    if axis_lo is None or axis_hi is None or not np.isfinite(axis_lo) or not np.isfinite(axis_hi):
        axis_lo, axis_hi = base_lo, base_hi
    if axis_lo == axis_hi:
        axis_hi = axis_lo + 1.0 if axis_lo == 0 else axis_lo + abs(axis_lo) * 0.1

    stats = {
        "transform": transform,
        "range_lo": base_lo,
        "range_hi": base_hi,
        "q1": q1,
        "median": median,
        "q3": q3,
        "axis_lo": axis_lo,
        "axis_hi": axis_hi,
    }
    return stats, player_infos


def _draw_metric_bar_axis(ax, metric: str, stats: dict, player_infos: list[dict], colors: list[str]):
    transform = stats.get("transform", 1.0)
    axis_lo = stats.get("axis_lo", -0.5)
    axis_hi = stats.get("axis_hi", 0.5)
    if not np.isfinite(axis_lo):
        axis_lo = -0.5
    if not np.isfinite(axis_hi):
        axis_hi = 0.5
    if axis_lo == axis_hi:
        axis_hi = axis_lo + 1.0 if axis_lo == 0 else axis_lo + abs(axis_lo) * 0.1
    span = axis_hi - axis_lo
    margin = span * 0.06 if span != 0 else 1.0
    ax.set_xlim(axis_lo - margin, axis_hi + margin)
    ax.set_ylim(0, 1)
    ax.set_yticks([])
    ax.set_axisbelow(True)

    range_lo = stats.get("range_lo")
    range_hi = stats.get("range_hi")
    if np.isfinite(range_lo) and np.isfinite(range_hi):
        lo_bg, hi_bg = sorted([range_lo, range_hi])
        ax.axvspan(lo_bg, hi_bg, color="#e2e8f0", alpha=0.6, zorder=0)

    for val, style in [(stats.get("q1"), ":"), (stats.get("median"), "--"), (stats.get("q3"), ":")]:
        if np.isfinite(val):
            ax.axvline(val, color="#94a3b8", linestyle=style, linewidth=0.7, zorder=1)

    ax.grid(axis="x", linestyle=":", linewidth=0.4, alpha=0.5, color="#cbd5e1")

    valid_infos = [(idx, info) for idx, info in enumerate(player_infos) if np.isfinite(info.get("plot_value", np.nan))]
    missing_infos = [info for info in player_infos if not np.isfinite(info.get("plot_value", np.nan))]

    if len(valid_infos) == 1:
        positions = [0.55]
    elif len(valid_infos) > 1:
        positions = np.linspace(0.7, 0.3, len(valid_infos))
    else:
        positions = []

    baseline = range_lo if np.isfinite(range_lo) else axis_lo
    if not np.isfinite(baseline):
        baseline = axis_lo

    x_min, x_max = ax.get_xlim()
    text_offset = span * 0.02 if span != 0 else 0.05
    for pos, (idx, info) in zip(positions, valid_infos):
        color = colors[idx] if idx < len(colors) else "#1d4ed8"
        plot_val = info["plot_value"]
        width = plot_val - baseline
        ax.barh(pos, width, left=baseline, height=0.18, color=color, alpha=0.85, zorder=3)

        actual_value = info.get("value")
        value_txt = _format_metric_value(metric, actual_value)
        rank = info.get("rank")
        total = info.get("total")
        rank_txt = f" (#{rank}/{total})" if rank is not None and total else ""
        label = f"{info['player']}: {value_txt}{rank_txt}"

        if width >= 0:
            text_x = plot_val + text_offset
            ha = "left"
        else:
            text_x = plot_val - text_offset
            ha = "right"
        text_x = float(np.clip(text_x, axis_lo - margin, axis_hi + margin))
        ax.text(text_x, pos, label, va="center", ha=ha, fontsize=8, color="#0f172a", zorder=4)

    for miss_idx, info in enumerate(missing_infos):
        ax.text(
            0.02,
            0.08 + miss_idx * 0.12,
            f"{info['player']}: sem dados",
            transform=ax.transAxes,
            ha="left",
            va="bottom",
            fontsize=7,
            color="#94a3b8",
        )

    arrow_note = " (menor é melhor)" if transform == -1 else ""
    ax.set_title(f"{metric}{arrow_note}", fontsize=9, pad=4, loc="left", color="#0f172a")

    ax.xaxis.set_major_locator(MaxNLocator(nbins=4, prune="both"))
    ax.xaxis.set_major_formatter(FuncFormatter(lambda x, _: _format_metric_value(metric, x * transform)))
    ax.tick_params(axis="x", labelsize=7, colors="#475569", pad=1)

    for spine in ax.spines.values():
        spine.set_visible(False)

def render_metric_rank_bars(dfin: pd.DataFrame, player_a: str, metrics: list[str], player_b: str | None = None):
    if not metrics:
        return
    st.markdown("### 📊 Ranking por métrica")
    st.caption("Barra indica desempenho relativo; rótulo mostra a posição no ranking (1 = melhor).")

    def _render_for(player_name: str, header: str):
        st.markdown(f"**{header}:** {player_name}")
        cols_per_row = 3
        for i, m in enumerate(metrics):
            if i % cols_per_row == 0:
                cols = st.columns(cols_per_row)
            c = cols[i % cols_per_row]
            with c:
                info = _metric_rank_info(dfin, m, player_name)
                rk, tot, val, norm = info["rank"], info["total"], info["value"], info["norm"]
                label = f"{m} — {rk}/{tot}" if rk is not None else f"{m} — n/a"
                fig, ax = plt.subplots(figsize=(4, 0.6))
                ax.barh([0], [norm])
                ax.set_xlim(0, 1)
                ax.set_yticks([])
                ax.set_xticks([0, 0.5, 1])
                ax.set_xticklabels(["0%","50%","100%"], fontsize=7)
                ax.set_title(label, fontsize=9, pad=2)
                for spine in ["top","right","left"]:
                    ax.spines[spine].set_visible(False)
                st.pyplot(fig, use_container_width=True)

    _render_for(player_a, "Jogador A")
    if player_b:
        _render_for(player_b, "Jogador B")

# ======= Build a single PNG that includes Radar + Ranking/Percentile Bars =======
def make_radar_bars_png(
    df: pd.DataFrame,
    player_a: str,
    player_b: str | None,
    metrics: list[str],
    color_a: str,
    color_b: str = "#E76F51",
    bar_mode: str = "rank",
) -> io.BytesIO:
    metrics = [m for m in (metrics or []) if m in df.columns][:16]
    if not metrics:
        raise ValueError("É necessário informar métricas válidas para gerar o radar.")

    bar_mode = (bar_mode or "rank").lower()
    if bar_mode not in {"rank", "percentile"}:
        raise ValueError("bar_mode deve ser 'rank' ou 'percentile'.")

    lowers, uppers = _bounds_from_df(df, metrics)
    radar = Radar(metrics, lowers, uppers, num_rings=4)

    row_a = df[df["Player"] == player_a].iloc[0]
    v_a = _values_for_player(row_a, metrics)

    row_b = None
    v_b = None
    if player_b:
        row_b = df[df["Player"] == player_b].iloc[0]
        v_b = _values_for_player(row_b, metrics)

    cols_per_row = 3
    rows_per_player = max(1, math.ceil(len(metrics) / cols_per_row))
    bar_blocks = 1 + (1 if player_b else 0)
    total_bar_rows = rows_per_player * bar_blocks

    base_height = 9.4
    fig = plt.figure(figsize=(8.3, base_height + total_bar_rows * 0.38))
    height_ratios = [4.4, 3.4] + [0.4] * total_bar_rows if total_bar_rows else [4.4, 3.4]
    gs = GridSpec(
        nrows=2 + total_bar_rows,
        ncols=3,
        figure=fig,
        height_ratios=height_ratios,
    )

    # Radar spans first 2 rows
    ax_radar = fig.add_subplot(gs[0:2, :])
    radar.setup_axis(ax=ax_radar)
    radar.draw_circles(
        ax=ax_radar,
        facecolor="#f8fafc",
        edgecolor="#cbd5f5",
        alpha=0.22,
    )
    try:
        radar.spoke(ax=ax_radar, color="#c9c9c9", linestyle="--", alpha=0.18)
    except Exception:
        pass
    radar.draw_radar(v_a, ax=ax_radar, kwargs_radar={"facecolor": color_a+"33", "edgecolor": color_a, "linewidth": 2})
    if v_b is not None:
        radar.draw_radar(v_b, ax=ax_radar, kwargs_radar={"facecolor": color_b+"33", "edgecolor": color_b, "linewidth": 2})
    radar.draw_range_labels(ax=ax_radar, fontsize=9)
    radar.draw_param_labels(ax=ax_radar, fontsize=11)

    title_a = _player_label(row_a)
    title = title_a if row_b is None else f"{title_a} vs {_player_label(row_b)}"
    ax_radar.set_title(title, fontsize=20, weight="bold", pad=18)

    scale_max = 100.0 if bar_mode == "percentile" else 1.0
    if bar_mode == "percentile":
        xticks = [0, 10, 50, 90, 100]
        xticklabels = [f"{tick:.0f}%" for tick in xticks]
    else:
        xticks = [0, 0.5, 1]
        xticklabels = ["0%", "50%", "100%"]

    if bar_mode == "percentile":
        max_radius = radar.center_circle_radius + radar.ring_width * radar.num_rings
        span = max_radius - radar.center_circle_radius
        for anchor in (10, 50, 90):
            radius = radar.center_circle_radius + (anchor / 100.0) * span
            anchor_circle = plt.Circle(
                (0, 0),
                radius,
                transform=ax_radar.transData,
                fill=False,
                linestyle="--",
                linewidth=0.6,
                color="#94a3b8",
                alpha=0.45,
            )
            ax_radar.add_patch(anchor_circle)
            ax_radar.text(
                radius + 0.1,
                0,
                f"{anchor}",
                fontsize=8,
                color="#475569",
                va="center",
                ha="left",
            )

    # Bar blocks (player A then optional player B)
    def _draw_bar_block(start_row: int, player_name: str):
        for i, m in enumerate(metrics):
            r = start_row + (i // cols_per_row)
            c = i % cols_per_row
            ax = fig.add_subplot(gs[2 + r, c])

            if bar_mode == "percentile":
                info = _metric_percentile_info(df, m, player_name)
                pct = info.get("percentile")
                bar_value = float(np.clip(pct, 0.0, 100.0)) if pd.notna(pct) else 0.0
                value_note = _format_metric_value(m, info.get("value"))
                value_suffix = f" ({value_note})" if value_note != "—" else ""
                label = f"{m} — {bar_value:.0f} pct{value_suffix}" if pd.notna(pct) else f"{m} — n/a{value_suffix}"
            else:
                info = _metric_rank_info(df, m, player_name)
                norm = info.get("norm")
                bar_value = float(np.clip(norm, 0.0, 1.0)) if norm is not None else 0.0
                value_note = _format_metric_value(m, info.get("value"))
                value_suffix = f" ({value_note})" if value_note != "—" else ""
                rk, tot = info.get("rank"), info.get("total")
                label = f"{m} — {rk}/{tot}{value_suffix}" if rk is not None else f"{m} — n/a{value_suffix}"

                # Converte para escala de exibição
                bar_value *= scale_max

            bar_color = color_a if player_name == player_a else color_b
            ax.barh([0], [bar_value], color=bar_color)
            ax.set_xlim(0, scale_max)
            ax.set_yticks([])
            ax.set_xticks(xticks)
            ax.set_xticklabels(xticklabels, fontsize=7)
            if bar_mode == "percentile":
                for anchor in (10, 50, 90):
                    ax.axvline(anchor, color="#cbd5f5", linestyle="--", linewidth=0.8, alpha=0.6, zorder=0)
                ax.scatter(
                    [10, 50, 90],
                    [0, 0, 0],
                    color="#2563EB",
                    s=10,
                    marker="|",
                    linewidths=0.8,
                    zorder=3,
                )
            ax.set_title(label, fontsize=9, pad=2, loc="left")
            for spine in ["top", "right", "left"]:
                ax.spines[spine].set_visible(False)

    _draw_bar_block(start_row=0, player_name=player_a)
    if player_b:
        _draw_bar_block(start_row=rows_per_player, player_name=player_b)

    buf = io.BytesIO()
    fig.tight_layout(pad=1.1)
    fig.savefig(buf, format="png", dpi=220, bbox_inches="tight")
    plt.close(fig)
    buf.seek(0)
    return buf



def build_player_report_docx(
    df: pd.DataFrame,
    player_name: str,
    metrics: list[str],
    color_a: str,
    color_b: str = "#E76F51",
    player_photo: bytes | io.BytesIO | None = None,
    team_logo: bytes | io.BytesIO | None = None,
    report_title: str | None = None,
    report_subtitle: str | None = None,
    competition_level_override: str | None = None,
    prepared_by: str | None = None,
    confidentiality_note: str | None = None,
    generated_on: str | None = None,
    report_date: str | None = None,
) -> io.BytesIO:
    if "Player" not in df.columns:
        raise ValueError("DataFrame must contain the 'Player' column.")

    metrics = [m for m in (metrics or []) if m in df.columns][:16]
    if len(metrics) < 3:
        raise ValueError("Please select at least three valid metrics for the DOCX report.")

    player_rows = df[df["Player"] == player_name]
    if player_rows.empty:
        raise ValueError(f"Player '{player_name}' was not found in the dataset.")

    row = player_rows.iloc[0]

    def _to_stream(data: bytes | io.BytesIO | None) -> io.BytesIO | None:
        if data is None:
            return None
        if isinstance(data, io.BytesIO):
            data.seek(0)
            return data
        if isinstance(data, (bytes, bytearray)):
            return io.BytesIO(data)
        if hasattr(data, "read"):
            current_pos = data.tell() if hasattr(data, "tell") else None
            content = data.read()
            if current_pos is not None:
                data.seek(current_pos)
            return io.BytesIO(content)
        raise TypeError("Images must be provided as bytes or in-memory files (BytesIO).")

    photo_stream = _to_stream(player_photo)
    logo_stream = _to_stream(team_logo)

    def _clone_stream(stream: io.BytesIO | None) -> io.BytesIO | None:
        if stream is None:
            return None
        try:
            stream.seek(0)
            data = stream.read()
            stream.seek(0)
        except Exception:
            return None
        clone = io.BytesIO(data)
        clone.seek(0)
        return clone

    accent_hex = "2563EB"
    accent_color = f"#{accent_hex}"
    neutral_border_hex = "D1D5DB"
    neutral_fill = "F3F4F6"
    zebra_fill = "FAFAFA"
    text_primary = RGBColor(31, 41, 55)
    muted_text = RGBColor(107, 114, 128)

    primary_title = report_title or REPORT_TITLE
    subtitle = report_subtitle or REPORT_SUBTITLE
    athlete_name = player_name or PLAYER_NAME_DEFAULT
    default_confidentiality_note = (
        confidentiality_note or REPORT_CONFIDENTIALITY_NOTE
    )
    if generated_on is None:
        generated_on = datetime.now().strftime("%B %d, %Y")

    def _clean(value):
        if value is None:
            return None
        if isinstance(value, str):
            txt = value.strip()
            return txt or None
        if pd.isna(value):
            return None
        return value

    confidentiality_note = _clean(default_confidentiality_note) or REPORT_CONFIDENTIALITY_NOTE
    prepared_by = _clean(prepared_by) or REPORT_AUTHOR
    generated_on = _clean(generated_on) or datetime.now().strftime("%B %d, %Y")
    report_date = _clean(report_date)

    player_club = _clean(row.get("Team")) or PLAYER_CLUB_DEFAULT
    player_position = _clean(row.get("Position")) or PLAYER_POSITION_DEFAULT
    player_age = _player_age(row) or PLAYER_AGE_DEFAULT
    competition_level = (
        _clean(competition_level_override)
        or _clean(row.get("League"))
        or COMPETITION_LEVEL_DEFAULT
    )
    if "Player" in df.columns:
        sample_size = int(pd.Series(df["Player"]).dropna().nunique())
    else:
        sample_size = len(df)
    if not sample_size:
        sample_size = SAMPLE_SIZE_DEFAULT

    def _descriptor_for_metric(metric_name: str, pct_value: float, raw_value):
        descriptor = f"{pct_value:.0f}th pct"
        formatted = _format_metric_value(metric_name, raw_value)
        if formatted and formatted != "—":
            descriptor = f"{descriptor} ({formatted})"
        return descriptor

    insight_pool: list[dict[str, object]] = []

    def _metric_median(metric_name: str) -> float | None:
        if metric_name not in df.columns:
            return None
        series = pd.to_numeric(df[metric_name], errors="coerce")
        series = series.dropna()
        if series.empty:
            return None
        return float(series.median())

    for metric in metrics:
        info = _metric_percentile_info(df, metric, player_name)
        pct_value = info.get("percentile")
        if pd.notna(pct_value):
            pct_float = float(pct_value)
            descriptor = _descriptor_for_metric(metric, pct_float, info.get("value"))
            insight_pool.append(
                {
                    "metric": metric,
                    "pct": pct_float,
                    "descriptor": descriptor,
                    "source": "radar",
                    "value": info.get("value"),
                    "median": _metric_median(metric),
                }
            )

    candidate_additional_metrics = [
        col
        for col in df.columns
        if col not in metrics
        and col not in ID_COLS_CANDIDATES
        and pd.api.types.is_numeric_dtype(df[col])
    ]

    for metric in candidate_additional_metrics:
        info = _metric_percentile_info(df, metric, player_name)
        pct_value = info.get("percentile")
        if not pd.notna(pct_value):
            continue
        pct_float = float(pct_value)
        if pct_float >= 70.0 or pct_float <= 40.0:
            descriptor = _descriptor_for_metric(metric, pct_float, info.get("value"))
            insight_pool.append(
                {
                    "metric": metric,
                    "pct": pct_float,
                    "descriptor": descriptor,
                    "source": "extra",
                    "value": info.get("value"),
                    "median": _metric_median(metric),
                }
            )

    if not insight_pool:
        for item in STANDOUTS_DEFAULT + DEVELOPMENT_AREAS_DEFAULT:
            insight_pool.append(
                {
                    "metric": item.get("metric"),
                    "pct": item.get("pct"),
                    "descriptor": item.get("descriptor"),
                    "source": "default",
                    "value": item.get("value"),
                    "median": item.get("median"),
                }
            )

    def _select_insights(
        pool: list[dict[str, object]],
        predicate,
        *,
        limit: int,
        reverse: bool,
    ) -> list[dict[str, object]]:
        filtered: list[dict[str, object]] = [
            item
            for item in pool
            if predicate(item) and item.get("descriptor")
        ]
        filtered.sort(key=lambda item: item.get("pct", 0.0) or 0.0, reverse=reverse)

        unique: list[dict[str, object]] = []
        seen: set[str] = set()
        for item in filtered:
            metric_name = str(item.get("metric"))
            if metric_name in seen:
                continue
            unique.append(item)
            seen.add(metric_name)
            if len(unique) == limit:
                break

        extra_candidates = [
            item
            for item in filtered
            if item.get("source") == "extra"
            and str(item.get("metric")) not in seen
        ]
        if extra_candidates and not any(it.get("source") == "extra" for it in unique):
            replacement = extra_candidates[0]
            if unique and len(unique) >= limit:
                unique[-1] = replacement
            else:
                unique.append(replacement)

        return unique[:limit]

    standouts = _select_insights(
        insight_pool,
        lambda item: item.get("pct") is not None and item.get("pct") >= 70.0,
        limit=5,
        reverse=True,
    )
    if not standouts:
        standouts = list(STANDOUTS_DEFAULT)

    development = _select_insights(
        insight_pool,
        lambda item: item.get("pct") is not None and item.get("pct") <= 40.0,
        limit=5,
        reverse=False,
    )
    if not development:
        development = list(DEVELOPMENT_AREAS_DEFAULT)

    doc = Document()

    def _configure_section(section):
        section.orientation = WD_ORIENTATION.PORTRAIT
        section.page_width = Mm(A4_WIDTH_MM)
        section.page_height = Mm(A4_HEIGHT_MM)
        margin = Mm(PAGE_MARGIN_MM)
        section.left_margin = section.right_margin = margin
        section.top_margin = section.bottom_margin = margin
        section.header_distance = Mm(HEADER_FOOTER_DISTANCE_MM)
        section.footer_distance = Mm(HEADER_FOOTER_DISTANCE_MM)

    def _ensure_style(name: str, style_type=WD_STYLE_TYPE.PARAGRAPH):
        try:
            return doc.styles[name]
        except KeyError:
            return doc.styles.add_style(name, style_type)

    normal = _ensure_style("Normal")
    normal.font.name = "Calibri"
    normal.font.size = Pt(11)
    normal.font.color.rgb = text_primary
    normal.paragraph_format.space_before = Pt(0)
    normal.paragraph_format.space_after = Pt(6)
    normal.paragraph_format.line_spacing = 1.15

    title_style = _ensure_style("TitleHero")
    title_style.font.name = "Calibri"
    title_style.font.size = Pt(28)
    title_style.font.bold = True
    title_style.font.color.rgb = text_primary
    title_style.paragraph_format.space_before = Pt(0)
    title_style.paragraph_format.space_after = Pt(10)
    title_style.paragraph_format.line_spacing = 1.1

    h1_style = _ensure_style("H1")
    h1_style.font.name = "Calibri"
    h1_style.font.size = Pt(20)
    h1_style.font.bold = True
    h1_style.font.color.rgb = text_primary
    h1_style.paragraph_format.space_before = Pt(4)
    h1_style.paragraph_format.space_after = Pt(6)
    h1_style.paragraph_format.line_spacing = 1.1
    h1_style.paragraph_format.keep_with_next = True
    h1_style.paragraph_format.page_break_before = False

    h2_style = _ensure_style("H2")
    h2_style.font.name = "Calibri"
    h2_style.font.size = Pt(14)
    h2_style.font.bold = True
    h2_style.font.color.rgb = text_primary
    h2_style.paragraph_format.space_before = Pt(2)
    h2_style.paragraph_format.space_after = Pt(2)
    h2_style.paragraph_format.keep_with_next = True

    body_style = _ensure_style("Body")
    body_style.font.name = "Calibri"
    body_style.font.size = Pt(11)
    body_style.font.color.rgb = text_primary

    small_caps_style = _ensure_style("SmallCaps")
    small_caps_style.font.name = "Calibri"
    small_caps_style.font.size = Pt(12)
    small_caps_style.font.small_caps = True
    small_caps_style.font.color.rgb = muted_text

    tag_style = _ensure_style("Tag")
    tag_style.font.name = "Calibri"
    tag_style.font.size = Pt(10)
    tag_style.font.color.rgb = text_primary

    kpi_style = _ensure_style("KPI")
    kpi_style.font.name = "Calibri"
    kpi_style.font.size = Pt(13)
    kpi_style.font.bold = True
    kpi_style.font.color.rgb = text_primary

    note_style = _ensure_style("Note")
    note_style.font.name = "Calibri"
    note_style.font.size = Pt(10.5)
    note_style.font.italic = True
    note_style.font.color.rgb = muted_text

    for section in doc.sections:
        _configure_section(section)

    section = doc.sections[-1]

    def _apply_cell_shading(cell, fill: str):
        tc_pr = cell._tc.get_or_add_tcPr()
        shd = tc_pr.find(qn("w:shd"))
        if shd is None:
            shd = OxmlElement("w:shd")
            tc_pr.append(shd)
        shd.set(qn("w:val"), "clear")
        shd.set(qn("w:color"), "auto")
        shd.set(qn("w:fill"), fill)

    def _set_cell_border(cell, **kwargs):
        tc = cell._tc
        tc_pr = tc.get_or_add_tcPr()
        tc_borders = tc_pr.find(qn("w:tcBorders"))
        if tc_borders is None:
            tc_borders = OxmlElement("w:tcBorders")
            tc_pr.append(tc_borders)
        for edge in ("top", "left", "bottom", "right"):
            edge_data = kwargs.get(edge)
            if edge_data:
                element = tc_borders.find(qn(f"w:{edge}"))
                if element is None:
                    element = OxmlElement(f"w:{edge}")
                    tc_borders.append(element)
                element.set(qn("w:val"), edge_data.get("val", "single"))
                element.set(qn("w:sz"), str(edge_data.get("sz", 8)))
                element.set(qn("w:color"), edge_data.get("color", "000000"))

    def _set_cell_margins(cell, **kwargs):
        tc = cell._tc
        tc_pr = tc.get_or_add_tcPr()
        tc_mar = tc_pr.find(qn("w:tcMar"))
        if tc_mar is None:
            tc_mar = OxmlElement("w:tcMar")
            tc_pr.append(tc_mar)
        for margin_name in ("top", "start", "bottom", "end"):
            margin_value = kwargs.get(margin_name)
            if margin_value is None:
                continue
            element = tc_mar.find(qn(f"w:{margin_name}"))
            if element is None:
                element = OxmlElement(f"w:{margin_name}")
                tc_mar.append(element)
            element.set(qn("w:w"), str(margin_value))
            element.set(qn("w:type"), "dxa")

    def _shade_paragraph(paragraph, fill: str):
        p = paragraph._p
        p_pr = p.get_or_add_pPr()
        shd = p_pr.find(qn("w:shd"))
        if shd is None:
            shd = OxmlElement("w:shd")
            p_pr.append(shd)
        shd.set(qn("w:val"), "clear")
        shd.set(qn("w:color"), "auto")
        shd.set(qn("w:fill"), fill)

    def _add_bottom_rule(paragraph, color: str = "E5E7EB", size: int = 6):
        p = paragraph._p
        p_pr = p.get_or_add_pPr()
        p_borders = p_pr.find(qn("w:pBdr"))
        if p_borders is None:
            p_borders = OxmlElement("w:pBdr")
            p_pr.append(p_borders)
        bottom = p_borders.find(qn("w:bottom"))
        if bottom is None:
            bottom = OxmlElement("w:bottom")
            p_borders.append(bottom)
        bottom.set(qn("w:val"), "single")
        bottom.set(qn("w:sz"), str(size))
        bottom.set(qn("w:space"), "1")
        bottom.set(qn("w:color"), color)

    def _add_spacer(height_pt: float = 6.0) -> None:
        spacer = doc.add_paragraph()
        spacer.style = doc.styles["Body"]
        spacer.paragraph_format.space_before = Pt(0)
        spacer.paragraph_format.space_after = Pt(height_pt)
        spacer.paragraph_format.line_spacing = 1
        spacer.add_run("")

    def _add_page_field(paragraph, instruction: str) -> None:
        run = paragraph.add_run()
        fld_begin = OxmlElement("w:fldChar")
        fld_begin.set(qn("w:fldCharType"), "begin")
        run._r.append(fld_begin)

        instr_text = OxmlElement("w:instrText")
        instr_text.set(qn("xml:space"), "preserve")
        instr_text.text = instruction
        run._r.append(instr_text)

        fld_separate = OxmlElement("w:fldChar")
        fld_separate.set(qn("w:fldCharType"), "separate")
        run._r.append(fld_separate)

        result_run = paragraph.add_run()
        result_text = OxmlElement("w:t")
        result_text.text = " "
        result_run._r.append(result_text)

        fld_end = OxmlElement("w:fldChar")
        fld_end.set(qn("w:fldCharType"), "end")
        result_run._r.append(fld_end)

    def _force_update_fields(document: Document) -> None:
        settings_element = document.settings.element
        update_fields = settings_element.find(qn("w:updateFields"))
        if update_fields is None:
            update_fields = OxmlElement("w:updateFields")
            settings_element.append(update_fields)
        update_fields.set(qn("w:val"), "true")

    header = section.header
    header.is_linked_to_previous = False
    while header.paragraphs:
        p = header.paragraphs[0]._p
        p.getparent().remove(p)

    usable_width = section.page_width - section.left_margin - section.right_margin
    usable_width_cm = (
        section.page_width.cm
        - section.left_margin.cm
        - section.right_margin.cm
    )
    usable_width_in = (
        section.page_width.inches
        - section.left_margin.inches
        - section.right_margin.inches
    )

    header_table = header.add_table(rows=1, cols=1, width=usable_width)
    header_table.autofit = False
    header_cell = header_table.rows[0].cells[0]

    header_table.columns[0].width = Cm(max(usable_width_cm, 6.0))

    _set_cell_margins(header_cell, top=40, bottom=40, start=80, end=80)

    header_cell.text = ""
    header_title = header_cell.paragraphs[0]
    header_title.style = doc.styles["SmallCaps"]
    header_title.paragraph_format.space_after = Pt(0)
    header_title.text = primary_title
    header_title.alignment = WD_ALIGN_PARAGRAPH.JUSTIFY
    header_subtitle = header_cell.add_paragraph(subtitle, style="Tag")
    header_subtitle.paragraph_format.space_before = Pt(0)
    header_subtitle.paragraph_format.space_after = Pt(0)
    header_subtitle.alignment = WD_ALIGN_PARAGRAPH.JUSTIFY

    header_meta = header_cell.add_paragraph(style="Tag")
    header_meta.paragraph_format.space_before = Pt(4)
    header_meta.paragraph_format.space_after = Pt(0)
    header_meta.alignment = WD_ALIGN_PARAGRAPH.JUSTIFY
    header_meta_text = f"Generated on {generated_on}"
    header_meta.add_run(header_meta_text)

    footer = section.footer
    footer.is_linked_to_previous = False
    while footer.paragraphs:
        p = footer.paragraphs[0]._p
        p.getparent().remove(p)

    footer_table = footer.add_table(rows=1, cols=3, width=usable_width)
    footer_table.autofit = False
    widths = [Inches(2.8), Inches(2.8), Inches(0.9)]
    for idx, col in enumerate(footer_table.columns):
        col.width = widths[idx]

    footer_left, footer_center, footer_right = footer_table.rows[0].cells
    footer_left_paragraph = footer_left.paragraphs[0]
    footer_left_paragraph.style = doc.styles["Note"]
    footer_left_paragraph.alignment = WD_ALIGN_PARAGRAPH.LEFT
    footer_left_paragraph.text = ""
<<<<<<< HEAD
    if prepared_by:
        footer_left_paragraph.add_run(f"Prepared by {prepared_by}")
=======
>>>>>>> 571776c6

    footer_center_paragraph = footer_center.paragraphs[0]
    footer_center_paragraph.alignment = WD_ALIGN_PARAGRAPH.CENTER
    footer_center_paragraph.style = doc.styles["Body"]
    footer_center_paragraph.runs.clear()
    footer_center_paragraph.add_run("Page ")
    _add_page_field(footer_center_paragraph, "PAGE \\* Arabic")
    footer_center_paragraph.add_run(" of ")
    _add_page_field(footer_center_paragraph, "NUMPAGES \\* Arabic")


    footer_right_paragraph = footer_right.paragraphs[0]
    footer_right_paragraph.style = doc.styles["Note"]
    footer_right_paragraph.alignment = WD_ALIGN_PARAGRAPH.RIGHT
    footer_right_paragraph.text = f"Version {REPORT_VERSION}"
    footer_right_author = footer_right.add_paragraph(
        f"Prepared by {prepared_by}",
        style="Note",
    )
    footer_right_author.paragraph_format.space_before = Pt(2)
    footer_right_author.paragraph_format.space_after = Pt(0)
    footer_right_author.alignment = WD_ALIGN_PARAGRAPH.RIGHT

    cover_table = doc.add_table(rows=1, cols=2)
    cover_table.autofit = False
    cover_table.columns[0].width = Cm(0.6)
    cover_table.columns[1].width = Cm(max(usable_width_cm - 0.6, 12.0))
    cover_row = cover_table.rows[0]
    accent_cell, hero_host_cell = cover_row.cells
    _apply_cell_shading(accent_cell, accent_hex)
    _set_cell_margins(accent_cell, top=0, bottom=0, start=0, end=0)
    accent_cell.text = ""

    hero_host_cell.text = ""
    _set_cell_margins(hero_host_cell, top=0, bottom=0, start=0, end=0)
    hero_table = hero_host_cell.add_table(rows=1, cols=3)
    hero_table.autofit = False
    hero_table.alignment = WD_TABLE_ALIGNMENT.CENTER
    hero_width_cm = max(usable_width_cm - 0.6, 12.0)
    hero_left_cm = max(3.5, hero_width_cm * 0.26)
    hero_right_cm = hero_left_cm
    hero_center_cm = max(hero_width_cm - hero_left_cm - hero_right_cm, 6.2)
    hero_table.columns[0].width = Cm(hero_left_cm)
    hero_table.columns[1].width = Cm(hero_center_cm)
    hero_table.columns[2].width = Cm(hero_right_cm)

    hero_row = hero_table.rows[0]
    for cell in hero_row.cells:
        _apply_cell_shading(cell, "F9FAFB")
        _set_cell_margins(cell, top=60, bottom=70, start=160, end=160)
        cell.vertical_alignment = WD_ALIGN_VERTICAL.CENTER

    photo_cell, info_cell, crest_cell = hero_row.cells

    _set_cell_border(
        photo_cell,
        top={"sz": 12, "color": neutral_border_hex},
        bottom={"sz": 12, "color": neutral_border_hex},
        left={"sz": 12, "color": neutral_border_hex},
        right={"sz": 12, "color": neutral_border_hex},
    )
    photo_cell.text = ""
    photo_para = photo_cell.paragraphs[0]
    photo_para.alignment = WD_ALIGN_PARAGRAPH.CENTER
    photo_para.paragraph_format.space_after = Pt(0)
    if photo_stream is not None:
        photo_stream.seek(0)
        photo_para.add_run().add_picture(photo_stream, width=Cm(hero_left_cm - 1.2))
    else:
        photo_run = photo_para.add_run("PLAYER\nPHOTO")
        photo_run.font.size = Pt(9)
        photo_run.font.bold = True
        photo_run.font.color.rgb = muted_text

    info_cell.text = ""
    title_para = info_cell.paragraphs[0]
    title_para.style = doc.styles["TitleHero"]
    title_para.alignment = WD_ALIGN_PARAGRAPH.CENTER
    title_para.text = primary_title
    title_para.paragraph_format.space_after = Pt(6)

    subtitle_para = info_cell.add_paragraph(subtitle, style="SmallCaps")
    subtitle_para.alignment = WD_ALIGN_PARAGRAPH.CENTER
    subtitle_para.paragraph_format.space_before = Pt(0)
    subtitle_para.paragraph_format.space_after = Pt(4)

    divider_para = info_cell.add_paragraph(" ")
    divider_para.paragraph_format.space_before = Pt(0)
    divider_para.paragraph_format.space_after = Pt(6)
    _add_bottom_rule(divider_para)

    name_para = info_cell.add_paragraph(athlete_name, style="H1")
    name_para.alignment = WD_ALIGN_PARAGRAPH.CENTER
    name_para.paragraph_format.space_before = Pt(0)
    name_para.paragraph_format.space_after = Pt(6)

    strap_text = " · ".join(
        [
            value
            for value in (
                _clean(player_position) or "",
                _clean(player_club) or "",
            )
            if value
        ]
    )
    strap_line = info_cell.add_paragraph(style="Body")
    strap_line.alignment = WD_ALIGN_PARAGRAPH.CENTER
    if strap_text:
        strap_line.add_run(strap_text)
    strap_line.paragraph_format.space_before = Pt(0)
    strap_line.paragraph_format.space_after = Pt(2)

    _set_cell_border(
        crest_cell,
        top={"sz": 12, "color": neutral_border_hex},
        bottom={"sz": 12, "color": neutral_border_hex},
        left={"sz": 12, "color": neutral_border_hex},
        right={"sz": 12, "color": neutral_border_hex},
    )
    crest_cell.text = ""
    crest_para = crest_cell.paragraphs[0]
    crest_para.alignment = WD_ALIGN_PARAGRAPH.CENTER
    crest_para.paragraph_format.space_after = Pt(0)
    large_logo_stream = _clone_stream(logo_stream)
    if large_logo_stream is not None:
        large_logo_stream.seek(0)
        crest_para.add_run().add_picture(large_logo_stream, width=Cm(hero_right_cm - 1.2))
    else:
        crest_run = crest_para.add_run("CLUB\nCREST")
        crest_run.font.size = Pt(9)
        crest_run.font.bold = True
        crest_run.font.color.rgb = muted_text

    _add_spacer(4)

    def _add_section_heading(text: str):
        heading = doc.add_paragraph(text, style="H1")
        heading.alignment = WD_ALIGN_PARAGRAPH.LEFT
        _add_bottom_rule(heading)

    _add_section_heading("Player information")

    league_parts = [
        part for part in (competition_level, report_date) if part and part != "—"
    ]
    league_display = " ".join(league_parts) if league_parts else None

    info_items = [
        ("Club", player_club),
        ("Position", player_position),
        ("Age", f"{player_age}"),
        ("League", league_display),
    ]

    info_rows = math.ceil(len(info_items) / 2)
    info_table = doc.add_table(rows=info_rows, cols=2)
    info_table.autofit = False
    column_width = Cm(max((usable_width_cm - 0.4) / 2, 6.0))
    for column in info_table.columns:
        column.width = column_width

    for index, (label, value) in enumerate(info_items):
        row_idx = index // 2
        col_idx = index % 2
        cell = info_table.rows[row_idx].cells[col_idx]
        _set_cell_border(
            cell,
            top={"sz": 14, "color": accent_hex},
            bottom={"sz": 10, "color": neutral_border_hex},
            left={"sz": 10, "color": neutral_border_hex},
            right={"sz": 10, "color": neutral_border_hex},
        )
        _set_cell_margins(cell, top=70, bottom=70, start=160, end=160)
        cell.text = ""
        band_para = cell.paragraphs[0]
        band_para.text = ""
        label_para = cell.add_paragraph(label, style="SmallCaps")
        label_para.alignment = WD_ALIGN_PARAGRAPH.LEFT
        label_para.paragraph_format.space_before = Pt(0)
        label_para.paragraph_format.space_after = Pt(1)
        value_text = value if value not in (None, "") else "—"
        value_para = cell.add_paragraph(str(value_text), style="KPI")
        value_para.alignment = WD_ALIGN_PARAGRAPH.LEFT
        value_para.paragraph_format.space_before = Pt(0)
        value_para.paragraph_format.space_after = Pt(3)

    scope_note = doc.add_paragraph(
        "Insights reference the complete dataset, extending beyond the radar metrics for context.",
        style="Note",
    )
    scope_note.alignment = WD_ALIGN_PARAGRAPH.LEFT
    scope_note.paragraph_format.space_before = Pt(4)
    scope_note.paragraph_format.space_after = Pt(8)

    _add_section_heading("Methodology")
    methodology_card = doc.add_table(rows=1, cols=1)
    methodology_card.autofit = False
    methodology_cell = methodology_card.rows[0].cells[0]
    _apply_cell_shading(methodology_cell, "F9FAFB")
    _set_cell_border(
        methodology_cell,
        top={"sz": 12, "color": neutral_border_hex},
        bottom={"sz": 12, "color": neutral_border_hex},
        left={"sz": 12, "color": neutral_border_hex},
        right={"sz": 12, "color": neutral_border_hex},
    )
    _set_cell_margins(methodology_cell, top=80, bottom=80, start=200, end=200)
    methodology_cell.text = ""
    methodology_title = methodology_cell.paragraphs[0]
    methodology_title.style = doc.styles["SmallCaps"]
    methodology_title.text = "Methodology"
    methodology_title.paragraph_format.space_after = Pt(6)
<<<<<<< HEAD

    def _add_methodology_line(text: str, style_name: str = "Body", space_before: float = 2, space_after: float = 2):
        paragraph = methodology_cell.add_paragraph(text, style=style_name)
        paragraph.paragraph_format.space_before = Pt(space_before)
        paragraph.paragraph_format.space_after = Pt(space_after)
        paragraph.alignment = WD_ALIGN_PARAGRAPH.LEFT
        return paragraph

    _add_methodology_line(f"Players analyzed: {sample_size} players.")
    _add_methodology_line(
        "Percentiles and radar always use the full loaded dataset. Negative-impact metrics are auto-reversed so “higher = better”.",
    )
    _add_methodology_line("Data treatment & normalization:")
    _add_methodology_line(
        "Missing values are safely handled; per-90 and ratio metrics guard against divide-by-zero. Composite scores are built from z-scores of component stats and then normalized to a 0–100 scale. Metrics where “lower is better” (e.g., cards, conceded/xGA) are inverted so that bigger bars/areas indicate stronger performance.",
    )

    _add_spacer(6)
=======

    def _add_methodology_line(text: str, style_name: str = "Body", space_before: float = 2, space_after: float = 2):
        paragraph = methodology_cell.add_paragraph(text, style=style_name)
        paragraph.paragraph_format.space_before = Pt(space_before)
        paragraph.paragraph_format.space_after = Pt(space_after)
        paragraph.alignment = WD_ALIGN_PARAGRAPH.LEFT
        return paragraph

    _add_methodology_line(f"Players analyzed: {sample_size} players.")
    _add_methodology_line(
        "Percentiles and radar always use the full loaded dataset. Negative-impact metrics are auto-reversed so “higher = better”.",
    )
    _add_methodology_line("Data treatment & normalization:")
    _add_methodology_line(
        "Missing values are safely handled; per-90 and ratio metrics guard against divide-by-zero. Composite scores are built from z-scores of component stats and then normalized to a 0–100 scale. Metrics where “lower is better” (e.g., cards, conceded/xGA) are inverted so that bigger bars/areas indicate stronger performance.",
    )
>>>>>>> 571776c6

    _add_spacer(6)

<<<<<<< HEAD
=======
    _add_spacer(6)

>>>>>>> 571776c6
    def _insight_context(metric_name: str, median_val) -> str:
        if median_val is None or (isinstance(median_val, float) and not math.isfinite(median_val)):
            return ""
        formatted = _format_metric_value(metric_name, median_val)
        if not formatted or formatted == "—":
            try:
                formatted = f"{float(median_val):.2f}"
            except Exception:
                return ""
        return formatted

    _add_section_heading("Visual analysis")

    analysis_intro = doc.add_paragraph(
        "Percentiles calculated on the loaded dataset (negative-impact metrics are reversed automatically).",
        style="Body",
    )
    analysis_intro.alignment = WD_ALIGN_PARAGRAPH.LEFT
    analysis_intro.paragraph_format.space_before = Pt(2)
    analysis_intro.paragraph_format.space_after = Pt(6)

    chart_card = doc.add_table(rows=1, cols=1)
    chart_card.autofit = False
    chart_cell = chart_card.rows[0].cells[0]
    _set_cell_border(
        chart_cell,
        top={"sz": 14, "color": neutral_border_hex},
        bottom={"sz": 14, "color": neutral_border_hex},
        left={"sz": 14, "color": neutral_border_hex},
        right={"sz": 14, "color": neutral_border_hex},
    )
    _apply_cell_shading(chart_cell, "F9FAFB")
    _set_cell_margins(chart_cell, top=80, bottom=90, start=180, end=180)
    chart_cell.text = ""
    chart_band = chart_cell.add_paragraph(" ")
    chart_band.paragraph_format.space_after = Pt(4)
    _shade_paragraph(chart_band, accent_hex)
    chart_title = chart_cell.add_paragraph("Radar & percentile bars", style="SmallCaps")
    chart_title.alignment = WD_ALIGN_PARAGRAPH.LEFT
    chart_title.paragraph_format.space_before = Pt(0)
    chart_title.paragraph_format.space_after = Pt(4)
    chart_caption = chart_cell.add_paragraph(
        "Single-player radar alongside percentile bars across the selected metrics.",
        style="Note",
    )
    chart_caption.alignment = WD_ALIGN_PARAGRAPH.LEFT
    chart_caption.paragraph_format.space_after = Pt(12)
    chart_image_para = chart_cell.add_paragraph()
    chart_image_para.alignment = WD_ALIGN_PARAGRAPH.CENTER

    try:
        radar_png = make_radar_bars_png(
            df,
            player_a=player_name,
            player_b=None,
            metrics=metrics,
            color_a=accent_color,
            color_b=color_b or "#9CA3AF",
            bar_mode="percentile",
        )
        chart_width_in = min(usable_width_in - 0.25, 6.3)
        chart_width_in = max(chart_width_in, 5.5)
        chart_image_para.add_run().add_picture(radar_png, width=Inches(chart_width_in))
    except Exception:
        fallback = chart_cell.add_paragraph("Radar visualization unavailable.", style="Note")
        fallback.alignment = WD_ALIGN_PARAGRAPH.CENTER

    doc.add_page_break()

    _add_section_heading("Quick insights")

    insights_table = doc.add_table(rows=1, cols=2)
    insights_table.autofit = False
    col_width_cm = max((usable_width_cm / 2) - 0.2, 6.5)
    insights_table.columns[0].width = Cm(col_width_cm)
    insights_table.columns[1].width = Cm(col_width_cm)

    standouts_cell, development_cell = insights_table.rows[0].cells
    for insight_cell in (standouts_cell, development_cell):
        _set_cell_border(
            insight_cell,
            top={"sz": 12, "color": neutral_border_hex},
            bottom={"sz": 12, "color": neutral_border_hex},
            left={"sz": 12, "color": neutral_border_hex},
            right={"sz": 12, "color": neutral_border_hex},
        )
        _set_cell_margins(insight_cell, top=90, bottom=90, start=180, end=180)

    standouts_title = standouts_cell.paragraphs[0]
    standouts_title.style = doc.styles["H2"]
    standouts_title.text = "Standouts (≥ 70th percentile)"

    for item in standouts:
        metric_label = str(item.get("metric", ""))
        descriptor = str(item.get("descriptor", ""))
        paragraph = standouts_cell.add_paragraph(style="Body")
        paragraph.paragraph_format.space_before = Pt(3)
        paragraph.alignment = WD_ALIGN_PARAGRAPH.LEFT
        paragraph.add_run("✅ ")
        paragraph.add_run(f"{metric_label}: ")
        percent_part = descriptor
        value_part = ""
        if "(" in descriptor:
            percent_part, rest = descriptor.split("(", 1)
            percent_part = percent_part.strip()
            value_part = f"({rest}".strip()
        pct_run = paragraph.add_run(percent_part.strip())
        pct_run.bold = True
        if value_part:
            paragraph.add_run(f" {value_part}")
        median_text = _insight_context(metric_label, item.get("median"))
        if median_text:
            paragraph.add_run(f" — vs dataset median {median_text}")

    development_title = development_cell.paragraphs[0]
    development_title.style = doc.styles["H2"]
    development_title.text = "Development areas (≤ 40th percentile)"

    for item in development:
        metric_label = str(item.get("metric", ""))
        descriptor = str(item.get("descriptor", ""))
        paragraph = development_cell.add_paragraph(style="Body")
        paragraph.paragraph_format.space_before = Pt(3)
        paragraph.alignment = WD_ALIGN_PARAGRAPH.LEFT
        paragraph.add_run("⚠️ ")
        paragraph.add_run(f"{metric_label}: ")
        percent_part = descriptor
        value_part = ""
        if "(" in descriptor:
            percent_part, rest = descriptor.split("(", 1)
            percent_part = percent_part.strip()
            value_part = f"({rest}".strip()
        pct_run = paragraph.add_run(percent_part.strip())
        pct_run.bold = True
        if value_part:
            paragraph.add_run(f" {value_part}")
        median_text = _insight_context(metric_label, item.get("median"))
        if median_text:
            paragraph.add_run(f" — vs dataset median {median_text}")

    _add_spacer(6)

    confidentiality_block = doc.add_table(rows=1, cols=1)
    confidentiality_block.autofit = False
    block_cell = confidentiality_block.rows[0].cells[0]
    _apply_cell_shading(block_cell, neutral_fill)
    _set_cell_border(
        block_cell,
        top={"sz": 12, "color": neutral_border_hex},
        bottom={"sz": 12, "color": neutral_border_hex},
        left={"sz": 12, "color": neutral_border_hex},
        right={"sz": 12, "color": neutral_border_hex},
    )
    _set_cell_margins(block_cell, top=120, bottom=120, start=200, end=200)
    confidentiality_para = block_cell.paragraphs[0]
    confidentiality_para.style = doc.styles["Body"]
    confidentiality_para.alignment = WD_ALIGN_PARAGRAPH.LEFT
    confidentiality_para.text = (
        "Confidential – This report contains proprietary information for authorized recipients only."
        " Do not copy, share, or distribute without written permission."
    )

    _force_update_fields(doc)

    output = io.BytesIO()
    doc.save(output)
    output.seek(0)

    try:
        with open(OUTPUT_FILE, "wb") as f:
            f.write(output.getbuffer())
    except Exception:
        pass

    return output
# ===================== SIDEBAR — Controls =====================
st.sidebar.header("⚙️ Settings")
up = st.sidebar.file_uploader("Upload merged Excel (WyScout + SkillCorner)", type=["xlsx"])
TOPN = st.sidebar.slider("Top N per ranking", 5, 50, 10, 1)
pos_filter = st.sidebar.text_input("Filter by Position (regex)", value="")
team_filter = st.sidebar.text_input("Filter by Team (exact match)", value="")
demo_mode = st.sidebar.checkbox("Demo mode (synthetic data)", value=False)
min_minutes = st.sidebar.number_input(
    "Minimum minutes played",
    min_value=0,
    value=0,
    step=90,
    help="Apenas os Rankings respeitarão este filtro. Radar e percentis usam o dataset completo."
)

# ===================== SIDEBAR NAVIGATION =====================

# --- Prepare df_all early so all pages can rely on it ---
df = None
if demo_mode:
    st.warning("Demo mode is ON — using a small synthetic sample for all pages.")
    df_demo = pd.DataFrame({
        "Player": ["Player A","Player B","Player C"],
        "Short Name": ["P. A","P. B","P. C"],
        "Team": ["RFS Riga","RFS Riga","RFS Riga"],
        "Position": ["FW","MF","DF"],
        "Minutes played": [900, 850, 780],
        "xG per 90":[0.35,0.20,0.05],
        "xA per 90":[0.18,0.25,0.07],
        "Successful attacking actions per 90":[3.2, 2.1, 1.4],
        "Conceded goals per 90":[0.4, 0.6, 0.8],
    })
    df = compute_composite_metrics(df_demo, DEFAULT_OFF_WEIGHTS)
elif up is not None:
    try:
        df_raw = _load_excel(up)
        df = compute_composite_metrics(df_raw, DEFAULT_OFF_WEIGHTS)
    except Exception as e:
        st.error("Erro ao carregar/calcular métricas.")
        st.exception(e)

if df is not None and not df.empty:
    df_all = _fix_npxg_block(df.copy())
page = st.sidebar.radio("📑 Pages", ["Dashboard", "Metrics Documentation", "Ferramenta de Busca"])

if page == "Metrics Documentation":
    st.title("📘 Composite Metrics Documentation")
    st.caption("Explanation of each composite metric and how it is calculated.")

    st.header("Offensive Metrics")
    st.markdown("""
**Offensive Production (per 90)**  
Weighted sum of attacking contributions such as:  
- Successful attacking actions per 90  
- xG per 90  
- xA per 90  
- Key passes per 90  
- Deep completions, progressive runs, smart passes, crosses to the goalie box, touches in box, etc.  
Weights are predefined (higher for xG/xA/key passes, lower for crosses/touches).
    """)

    st.header("Defensive Metrics")
    st.markdown("""
**Defensive Production (per 90)**  
Sum of:  
- Successful defensive actions per 90  
- Defensive duel efficiency *(duels × win%)*  
- Aerial duel efficiency *(duels × win%)*  
- Sliding tackles *(possession-adjusted)*  
- Interceptions *(possession-adjusted)*  
- Shots blocked per 90  
    """)

    st.header("Physical + Technical Composites")
    st.markdown("""
These normalize offensive and defensive production by physical output:

- **Work Rate Offensive** = *Offensive Production* ÷ *Total Distance (km per 90)*  
- **Work Rate Defensive** = *Defensive Production* ÷ *Total Distance (km per 90)*  

- **Offensive Intensity** = *Offensive Production* ÷ *(High-intensity + Running Distance, km per 90)*  
- **Defensive Intensity** = *Defensive Production* ÷ *(High-intensity + Running Distance, km per 90)*  

- **Offensive Explosion** = *Offensive Production* ÷ *Explosive Events* *(HSR, Sprints, Explosive Accelerations)*  
- **Defensive Explosion** = *Defensive Production* ÷ *Explosive Events*
    """)

    st.header("Radar Composite Metrics")
    st.markdown("""
These are normalized **[0–100]** composites built from z-scores of component stats:

- **xG Buildup**: weighted mix of xA, shot assists, npxG, key passes, deep completions, accurate passing.  
- **Creativity**: smart passes, through passes, passes to penalty area + their accuracy.  
- **Progression**: progressive passes, runs, dribbles, accelerations + accuracy of progressive actions.  
- **Defence**: defensive actions, interceptions, tackles, duels, aerials.  
- **Involvement**: combined measure of touches, passes, duels, interceptions, box presence.  
- **Discipline**: negative metric (fouls, yellows, reds).  
- **Finishing**: conversion rate, non-penalty goals, shots on target, G-xG, npxG/shot.  
- **Poaching**: balance of shot efficiency, box presence, receiving passes.  
- **Aerial Threat / Aerial Defence**: heading goals, aerial duel volume & success, interceptions, blocks.  
- **Passing Quality**: weighted mix of passing volume + accuracy across directions.  
- **Box Threat**: ratio of npxG per 90 to log(touches in box + 1).
    """)

    st.info("All metrics are scaled and normalized to ensure fair comparisons across players.")
    st.stop()

# ===================== MAIN =====================
if page == "Dashboard":
    st.title("⚽ Composite Metrics & Radar")

    st.caption("Integrated with composite metrics + physical/technical composites")



    df = None

    if demo_mode:

        st.warning("Demo mode is ON — synthetic sample loaded.")

        df_demo = pd.DataFrame({

            "Player": ["Player A","Player B","Player C"],

            "Team": ["X","Y","Z"],

            "Position": ["CF","RW","DMF"],

            "Minutes played": [900, 880, 910],

            "Successful attacking actions per 90":[5,7,2],

            "xG per 90":[0.3,0.2,0.1],

            "xA per 90":[0.2,0.4,0.05],

            "Key passes per 90":[1.2,1.5,0.6],

            "Deep completions per 90":[1.0,0.8,0.4],

            "Deep completed crosses per 90":[0.2,0.5,0.0],

            "Progressive runs per 90":[1.1,1.6,0.3],

            "Passes to penalty area per 90":[0.6,0.9,0.2],

            "Smart passes per 90":[0.4,0.5,0.2],

            "Crosses to goalie box per 90":[0.1,0.3,0.0],

            "Touches in box per 90":[3.5,4.0,1.2],

            "xG":[6.0, 4.8, 1.2],

            "Goals":[5,4,1],

            "Penalties taken":[1,0,0],

            "Shots":[20,18,9],

            "Shot assists per 90":[0.5,0.8,0.2],

            "Second assists per 90":[0.1,0.2,0.0],

            "Accurate passes %":[82,78,90],

            "Through passes per 90":[0.3,0.6,0.1],

            "Accurate smart passes, %":[55,52,60],

            "Accurate through passes, %":[42,38,50],

            "Accurate passes to penalty area, %":[40,44,35],

            "Progressive passes per 90":[3.0,3.8,1.2],

            "Accurate progressive passes, %":[68,62,70],

            "Dribbles per 90":[2.0,3.5,0.8],

            "Successful dribbles, %":[55,48,52],

            "Accelerations per 90":[1.2,1.8,0.6],

            "Successful defensive actions per 90":[4.0,2.0,6.0],

            "Defensive duels per 90":[5.0,3.0,8.0],

            "Defensive duels won, %":[60,55,68],

            "Aerial duels per 90":[2.0,1.0,3.0],

            "Aerial duels won, %":[50,45,62],

            "PAdj Sliding tackles":[0.3,0.1,0.7],

            "PAdj Interceptions":[0.8,0.4,1.2],

            "Shots blocked per 90":[0.2,0.1,0.5],

            "Passes per 90":[35,42,55],

            "Received passes per 90":[12,14,10],

            "Touches per 90":[50,48,62],

            "Passes to final third per 90":[2.2,1.9,1.5],

            "Accurate passes to final third, %":[70,64,72],

            "Forward passes per 90":[12,14,10],

            "Accurate forward passes, %":[78,75,82],

            "Long passes per 90":[3.0,2.0,5.0],

            "Accurate long passes, %":[55,48,62],

            "Lateral passes per 90":[7.0,8.0,6.0],

            "Accurate lateral passes, %":[90,88,92],

            "Back passes per 90":[4.0,6.0,5.0],

            "Accurate back passes, %":[94,96,95],

            "Head goals per 90":[0.05,0.02,0.03],

            "Goal conversion, %":[18,15,8],

            "Shots on target, %":[45,42,38],

            "Fouls per 90":[1.5,1.8,2.2],

            "Yellow cards per 90":[0.2,0.15,0.25],

            "Red cards per 90":[0.01,0.0,0.02],

            "Distance P90":[10000,9800,10500],

            "Running Distance P90":[8000,7800,8200],

            "HI Distance P90":[1500,1300,1100],

            "HSR Distance P90":[600,550,500],

            "Sprint Distance P90":[250,220,200],

            "HSR Count P90":[40,35,30],

            "Sprint Count P90":[15,12,10],

            "Explosive Acceleration to HSR Count P90":[3,2,2],

            "Explosive Acceleration to Sprint Count P90":[1,1,1],

        })

        df = compute_composite_metrics(df_demo, DEFAULT_OFF_WEIGHTS)
if page == "Ferramenta de Busca":
    # --- Garantia: só continue se df_all existir e estiver pronto ---
    try:
        _df_all_ready = hasattr(df_all, "columns") and len(df_all.columns) > 0
    except NameError:
        _df_all_ready = False
    if not _df_all_ready:
        st.info("Envie o Excel combinado na barra lateral (ou ative o modo Demo) para usar a Ferramenta de Busca.")
        st.stop()

    st.title("🔎 Ferramenta de Busca")
    st.caption("Filtre jogadores por **percentis mínimos** em um *position preset*. Os percentis são calculados no **dataset completo** (com inversão de métricas negativas), enquanto o filtro de **minutos** é aplicado ao final.")

    # Seleção de preset e configuração dos limiares
    preset_name = st.selectbox("Position preset", options=list(PRESETS.keys()))
    metrics_for_preset = PRESETS[preset_name]

    use_global = st.checkbox("Usar um único percentil mínimo para todas as métricas", value=True)
    global_min = st.slider("Percentil mínimo (todas as métricas)", 0, 100, 70, help="Aplica-se somente se a opção acima estiver marcada.")

    # Limiares por métrica
    thresholds = {}
    if use_global:
        thresholds = {m: global_min for m in metrics_for_preset}
    else:
        st.markdown("#### Limiares por métrica")
        for m in metrics_for_preset:
            thresholds[m] = st.slider(f"{m}", 0, 100, 70)

        # Cálculo de percentis por métrica (dataset completo) — rank-based (0–100)
    def _percentile_rank_series(s: pd.Series, ascending: bool) -> pd.Series:
        s_num = pd.to_numeric(s, errors="coerce")
        mask = s_num.notna()
        n = int(mask.sum())
        out = pd.Series(np.nan, index=s.index)
        if n <= 1:
            return out
        r = s_num[mask].rank(ascending=ascending, method="average")
        out.loc[mask] = 100.0 * (n - r) / (n - 1)
        return out

    percent_cols = {}
    for m in metrics_for_preset:
        if m in df_all.columns:
            ascending = (m in NEGATE_METRICS)  # métricas negativas: menor é melhor
            percent_cols[m] = _percentile_rank_series(df_all[m], ascending=ascending)

    res = df_all.copy()
    for m, col in percent_cols.items():
        res[f"{m} (pct)"] = col

    # Colunas base e lista de colunas de percentil
    base_cols = [c for c in ["Player", "Short Name", "Team", "Position", "Minutes played", "Minutes"] if c in res.columns]
    pct_col_names = [f"{m} (pct)" for m in metrics_for_preset if f"{m} (pct)" in res.columns]


    # Aplica filtros de minutes, team e posição já existentes
    if "Minutes played" in res.columns:
        min_col = "Minutes played"
    elif "Minutes" in res.columns:
        min_col = "Minutes"
    else:
        min_col = None

    if min_col is not None and isinstance(min_minutes, (int, float)):
        res = res[pd.to_numeric(res[min_col], errors="coerce").fillna(0) >= float(min_minutes)]

    if team_filter:
        if "Team" in res.columns:
            res = res[res["Team"].astype(str) == team_filter]

    if pos_filter:
        if "Position" in res.columns:
            res = res[res["Position"].astype(str).str.contains(pos_filter)]

    # Filtro por percentis mínimos (todas as métricas do preset)
    mask = pd.Series(True, index=res.index)
    for m in metrics_for_preset:
        pct_col = f"{m} (pct)"
        if pct_col in res.columns:
            mask &= (pd.to_numeric(res[pct_col], errors="coerce") >= thresholds.get(m, 0))
        else:
            # Se a métrica não existir, o jogador falha no critério
            mask &= False
    res = res[mask]

    # Ordenação por média dos percentis do preset (opcional)
    pct_cols = [f"{m} (pct)" for m in metrics_for_preset if f"{m} (pct)" in res.columns]
    if pct_cols:
        res["Media pct (preset)"] = res[pct_cols].mean(axis=1)
        res = res.sort_values("Media pct (preset)", ascending=False)

    # Mostra resultados
    show_cols = base_cols + pct_col_names
    show_cols = [c for c in show_cols if c in res.columns]
    st.markdown(f"**Jogadores encontrados:** {len(res)}")
    if len(show_cols) == 0:
        st.info("Nenhuma coluna válida para exibir.")
    else:
        st.dataframe(res[show_cols].reset_index(drop=True))

    # Download
    csv_bytes = res[show_cols].to_csv(index=False).encode("utf-8") if show_cols else b""
    st.download_button("Baixar resultados (CSV)", data=csv_bytes, file_name="busca_percentis.csv", mime="text/csv")

else:
    if up is None:
        st.info("Upload your merged Excel on the left panel to begin (or enable Demo mode).")
    else:
        with st.spinner("Loading data and computing metrics…"):
            try:
                df_raw = _load_excel(up)
                df = compute_composite_metrics(df_raw, DEFAULT_OFF_WEIGHTS)
            except Exception as e:
                st.error("There was an error while computing metrics.")
                st.exception(e)

if df is None or df.empty:
    st.stop()

# Enforce presence of Minutes played
if "Minutes played" not in df.columns:
    st.error("Arquivo não possui a coluna 'Minutes played'. Renomeie a coluna para exatamente 'Minutes played' e reenvié.")
    st.stop()

# Keep global (df_all) for all calculations; df_view only controls Rankings listing
df_all = df.copy()
df_all = _fix_npxg_block(df_all)

df_view = df_all[df_all["Minutes played"].fillna(0) >= int(min_minutes)].copy()
st.caption(
    f"Filtro de minutos afeta apenas os **Rankings** (mostra {df_view.shape[0]} de {df_all.shape[0]} jogadores). "
    "Cálculos de radar e percentis permanecem sobre o dataset completo."
)

# ===================== KPIs =====================
st.subheader("Overview")
col1, col2, col3, col4 = st.columns(4)
with col1: st.markdown(f"<div class='metric-card'><div class='subtle small'>Players</div><h3>{df_all.shape[0]}</h3></div>", unsafe_allow_html=True)
with col2: st.markdown(f"<div class='metric-card'><div class='subtle small'>Teams</div><h3>{df_all['Team'].nunique() if 'Team' in df_all.columns else '—'}</h3></div>", unsafe_allow_html=True)
with col3: st.markdown(f"<div class='metric-card'><div class='subtle small'>Positions</div><h3>{df_all['Position'].nunique() if 'Position' in df_all.columns else '—'}</h3></div>", unsafe_allow_html=True)
with col4: st.markdown(f"<div class='metric-card'><div class='subtle small'>Columns</div><h3>{df_all.shape[1]}</h3></div>", unsafe_allow_html=True)

# ===================== Rankings =====================
st.markdown("<div class='section'>Rankings</div>", unsafe_allow_html=True)

def _leaderboard(metric):
    d = df_view.copy()
    if d.empty:
        st.info("Nenhum jogador atende ao filtro de minutos para exibição no ranking.")
        return
    if team_filter:
        d = d[d["Team"].astype(str) == team_filter]
    if pos_filter:
        d = d[d["Position"].astype(str).str.contains(pos_filter)]
    if metric not in d.columns:
        st.warning(f"Métrica {metric} não encontrada no dataset.")
        return
    id_cols = [c for c in ID_COLS_CANDIDATES if c in d.columns]
    cols = id_cols + [
        "Work Rate Offensive","Offensive Intensity","Offensive Explosion",
        "Work Rate Defensive","Defensive Intensity","Defensive Explosion",
        "Creativity","Progression","Defence","Passing Quality","Aerial Defence",
        "Involvement","Discipline","xG Buildup","Box Threat","Finishing",
        "Poaching","Aerial Threat","npxG per 90","npxG per Shot","G-xG",
    ]
    present = [c for c in cols if c in d.columns]
    out = d.dropna(subset=[metric]).sort_values(metric, ascending=False).head(TOPN)
    st.dataframe(out[present], use_container_width=True)

t1, t2, t3, t4, t5, t6 = st.tabs([
    "Work Rate Offensive","Offensive Intensity","Offensive Explosion",
    "Work Rate Defensive","Defensive Intensity","Defensive Explosion",
])
with t1: _leaderboard("Work Rate Offensive")
with t2: _leaderboard("Offensive Intensity")
with t3: _leaderboard("Offensive Explosion")
with t4: _leaderboard("Work Rate Defensive")
with t5: _leaderboard("Defensive Intensity")
with t6: _leaderboard("Defensive Explosion")

# ===================== Radar Generator + Ranking Bars =====================
st.markdown("<div class='section'>Radar Generator</div>", unsafe_allow_html=True)

def _merge_presets(preset_names: list[str], df: pd.DataFrame) -> list[str]:
    merged = []
    for p in preset_names:
        for m in PRESETS.get(p, []):
            if m in df.columns and df[m].notna().any() and m not in merged:
                merged.append(m)
    return merged

colA, colB = st.columns([1, 2])
with colA:
    all_presets = list(PRESETS.keys())
    selected_presets = st.multiselect(
        "Position presets (choose up to 3)",
        options=all_presets,
        default=[all_presets[0]]
    )
    if len(selected_presets) > 3:
        st.warning("You selected more than 3 presets; only the first 3 will be used.")
        selected_presets = selected_presets[:3]

    metrics_from_presets = _merge_presets(selected_presets, df_all)

    metrics_all = sorted([
        c for c in df_all.columns
        if c not in ID_COLS_CANDIDATES and pd.api.types.is_numeric_dtype(df_all[c])
    ])

    default_metrics = metrics_from_presets[:16] if metrics_from_presets else []
    metrics_sel = st.multiselect(
        "Metrics in radar (max 16)",
        options=metrics_all,
        default=default_metrics,
        help="You can add/remove metrics. If multiple presets are selected, duplicates are removed automatically."
    )
    if len(metrics_sel) > 16:
        st.info(f"You selected {len(metrics_sel)} metrics; only the first 16 will be plotted.")

    players = sorted(df_all["Player"].dropna().unique().tolist()) if "Player" in df_all.columns else []
    p1 = st.selectbox("Player A", players)
    p2 = st.selectbox("Player B (optional)", ["—"] + players)
    color_a = st.color_picker("Color A", "#2A9D8F")
    color_b = st.color_picker("Color B", "#E76F51")
# Download button for combined PNG
if p1 and metrics_sel:
    png_buf = make_radar_bars_png(
        df_all,
        p1,
        None if p2 == "—" else p2,
        metrics_sel,
        color_a,
        color_b,
    )
    st.download_button(
        "⬇️ Download Radar + Barras (PNG)",
        data=png_buf.getvalue(),
        file_name="radar_barras.png",
        mime="image/png",
    )
with colB:
    if p1 and metrics_sel:
        plot_radar(df_all, p1, None if p2 == "—" else p2, metrics_sel, color_a, color_b)
        render_metric_rank_bars(df_all, p1, metrics_sel, None if p2 == "—" else p2)

# ===================== Export =====================
st.markdown("<div class='section'>Export</div>", unsafe_allow_html=True)
st.download_button(
    "Download full CSV",
    df_all.to_csv(index=False).encode("utf-8"),
    file_name="composite_metrics_base.csv",
    mime="text/csv",
)

st.markdown("#### Relatório DOCX (Radar + Percentis)")

if "docx_competition" not in st.session_state:
    st.session_state.docx_competition = ""
if "docx_season" not in st.session_state:
    st.session_state.docx_season = ""
if "docx_show_competition" not in st.session_state:
    st.session_state.docx_show_competition = False
if "docx_show_season" not in st.session_state:
    st.session_state.docx_show_season = False

prompt_col_a, prompt_col_b = st.columns(2)
with prompt_col_a:
    if st.button("Set competition", key="docx_set_competition"):
        st.session_state.docx_show_competition = True
    if st.session_state.get("docx_show_competition", False):
        st.text_input(
            "Competition",
            key="docx_competition",
            help="Use this field to override the competition shown in the report.",
        )
with prompt_col_b:
    if st.button("Set season", key="docx_set_season"):
        st.session_state.docx_show_season = True
    if st.session_state.get("docx_show_season", False):
        st.text_input(
            "Season / Year",
            key="docx_season",
            help="Provide the season or year label that appears as the report date.",
        )

col_doc_a, col_doc_b = st.columns(2)
with col_doc_a:
    player_photo_upload = st.file_uploader(
        "Foto do atleta (opcional)",
        type=["png", "jpg", "jpeg"],
        key="docx_player_photo",
        help="Imagem será posicionada no cabeçalho do relatório.",
    )
with col_doc_b:
    team_logo_upload = st.file_uploader(
        "Escudo do time (opcional)",
        type=["png", "jpg", "jpeg"],
        key="docx_team_logo",
    )

valid_metrics_for_docx = [m for m in metrics_sel if m in df_all.columns] if p1 else []
if p1 and len(valid_metrics_for_docx) >= 3:
    try:
        report_buf = build_player_report_docx(
            df_all,
            player_name=p1,
            metrics=valid_metrics_for_docx,
            color_a=color_a,
            color_b=color_b,
            competition_level_override=st.session_state.get("docx_competition"),
            player_photo=player_photo_upload.getvalue() if player_photo_upload else None,
            team_logo=team_logo_upload.getvalue() if team_logo_upload else None,
            report_date=st.session_state.get("docx_season"),
        )
        st.download_button(
            "⬇️ Baixar relatório DOCX",
            data=report_buf.getvalue(),
            file_name=f"{_slugify_filename(p1)}_relatorio_radar.docx",
            mime="application/vnd.openxmlformats-officedocument.wordprocessingml.document",
        )
    except Exception as e:
        st.error("Não foi possível gerar o relatório DOCX.")
        st.exception(e)
elif p1 and metrics_sel:
    st.info("Selecione pelo menos 3 métricas válidas para gerar o relatório DOCX.")
else:
    st.info("Escolha um jogador e as métricas desejadas para habilitar o relatório DOCX.")


# --- Revised presets (auto-generated) ---
PRESETS = {'aerial_duels': ['Aerial Threat',
                  'Aerial Defence',
                  'Aerial duels per 90',
                  'Aerial duels won, %',
                  'Head goals per 90',
                  'Involvement',
                  'Defence'],
 'attacking_midfielder': ['Creativity',
                          'Progression',
                          'xA per 90',
                          'Key passes per 90',
                          'Smart passes per 90',
                          'Deep completions per 90',
                          'Work Rate Offensive',
                          'Offensive Intensity',
                          'Offensive Explosion'],
 'center_back': ['Defence',
                 'Aerial Defence',
                 'Aerial duels per 90',
                 'Aerial duels won, %',
                 'Defensive duels per 90',
                 'Defensive duels won, %',
                 'PAdj Interceptions',
                 'PAdj Sliding tackles',
                 'Passes to final third per 90',
                 'Accurate passes %',
                 'Work Rate Defensive',
                 'Defensive Intensity',
                 'Defensive Explosion'],
 'central_midfielder': ['Progression',
                        'Passing Quality',
                        'PAdj Interceptions',
                        'Successful defensive actions per 90',
                        'Work Rate Defensive',
                        'Defensive Intensity',
                        'Passes to final third per 90',
                        'Progressive runs per 90',
                        'Deep completions per 90'],
 'counter_attack': ['Progression',
                    'Accelerations per 90',
                    'Dribbles per 90',
                    'Successful dribbles, %',
                    'npxG per 90',
                    'Finishing',
                    'Box Threat'],
 'crossing': ['Crossing',
              'Accurate crosses, %',
              'Deep completed crosses per 90',
              'xA per 90',
              'Shot assists per 90',
              'Creativity',
              'Passing Quality'],
 'defensive_actions': ['Defence',
                       'Aerial Defence',
                       'PAdj Interceptions',
                       'Successful defensive actions per 90',
                       'Defensive duels won, %',
                       'Shots blocked per 90',
                       'Discipline'],
 'defensive_midfielder': ['Defence',
                          'Progression',
                          'Discipline',
                          'PAdj Interceptions',
                          'Successful defensive actions per 90',
                          'Work Rate Defensive',
                          'Defensive Intensity',
                          'Defensive Explosion',
                          'Defensive duels won, %',
                          'Aerial duels won, %'],
 'forward': ['npxG per 90',
             'xG per 90',
             'Shots per 90',
             'Shots on target, %',
             'xA per 90',
             'Key passes per 90',
             'Touches in box per 90',
             'Progressive runs per 90',
             'Deep completions per 90',
             'Finishing',
             'Poaching',
             'Aerial Threat',
             'Work Rate Offensive',
             'Offensive Intensity',
             'Offensive Explosion'],
 'full_back': ['Progression',
               'Creativity',
               'Passing Quality',
               'Aerial Defence',
               'Deep completed crosses per 90',
               'Progressive runs per 90',
               'Crosses per 90',
               'Work Rate Defensive',
               'Defensive Intensity',
               'Defensive Explosion'],
 'general_summary': ['Involvement', 'Creativity', 'Box Threat', 'Discipline'],
 'playmaking_build_up': ['Successful attacking actions per 90',
                         'Deep completions per 90',
                         'Key passes per 90',
                         'Discipline',
                         'Creativity',
                         'Passing Quality',
                         'Progression'],
 'shooting': ['npxG per 90',
              'npxG per Shot',
              'Finishing',
              'Goal conversion, %',
              'Shots on target, %',
              'G-xG',
              'Box Threat'],
 'striker': ['Involvement',
             'npxG per 90',
             'npxG per Shot',
             'Finishing',
             'Poaching',
             'Aerial Threat',
             'Box Threat',
             'Touches in box per 90',
             'Shots per 90',
             'Shots on target, %'],
 'winger': ['Creativity',
            'Progression',
            'Dribbles per 90',
            'Dribbles won, %',
            'Crosses per 90',
            'Accurate crosses, %',
            'Deep completed crosses per 90',
            'Progressive runs per 90',
            'xA per 90',
            'Key passes per 90',
            'Work Rate Offensive',
            'Offensive Intensity',
            'Offensive Explosion',
            'Successful dribbles, %']}


# --- Guarantee fusion of playmaking + build_up into playmaking_build_up (runs after any PRESETS re-definitions) ---
def _radar_norm_key__pm_bu(s: str) -> str:
    return (
        str(s).strip().lower().replace("-", "_").replace(" ", "_")
    )

def _radar_dedup_keep_order__pm_bu(seq):
    seen = set(); out = []
    for x in seq:
        if x not in seen:
            out.append(x); seen.add(x)
    return out

try:
    _keys_map = { _radar_norm_key__pm_bu(k): k for k in list(PRESETS.keys()) }
    _k_play  = _keys_map.get("playmaking")
    _k_build = _keys_map.get("build_up") or _keys_map.get("buildup")
    if _k_play and _k_build:
        _merged = _radar_dedup_keep_order__pm_bu(PRESETS[_k_play] + PRESETS[_k_build])
        _CORE = {"Progression", "Creativity", "Passing Quality", "xG Buildup", "Defence", "Involvement"}
        _core_cnt = 0; _merged_limited = []
        for m in _merged:
            if m in _CORE:
                if _core_cnt >= 3:
                    continue
                _core_cnt += 1
            _merged_limited.append(m)
        PRESETS["playmaking_build_up"] = _merged_limited[:10]
        del PRESETS[_k_play]
        del PRESETS[_k_build]
except Exception as _e:
    # Do not break the app if fusion fails for any reason
    pass


# --- A4 PDF export: horizontal percentiles-by-cohort bars with P50/P80 guides ---
import numpy as np, pandas as pd
import matplotlib.pyplot as plt
from matplotlib.backends.backend_pdf import PdfPages

def _percentile_rank_by_cohort_safe(df: pd.DataFrame, metric: str,
                                    league_col: str = "League", pos_col: str = "Position",
                                    season_col: str | None = None) -> pd.Series:
    s = pd.to_numeric(df.get(metric, pd.Series(index=df.index, dtype=float)), errors="coerce")
    mask = s.notna()
    out = pd.Series(np.nan, index=df.index)

    group_cols = [c for c in [league_col, pos_col, season_col] if c and c in df.columns]
    if not group_cols:
        def _pct_rank(x):
            n = x.shape[0]
            if n <= 1: return pd.Series(np.nan, index=x.index)
            r = x.rank(ascending=False, method="average")
            return 100.0 * (n - r) / (n - 1)
        out.loc[mask] = _pct_rank(s[mask])
        return out

    grp_keys = df.loc[mask, group_cols].apply(tuple, axis=1)
def _choose_default_blocks(df: pd.DataFrame) -> dict:
    blocks = {}
    cand_off = [c for c in [
        "npxG per 90","Non-penalty goals per 90","Shots per 90","Shots on target, %",
        "xA per 90","Key passes per 90","Smart passes per 90","Deep completions per 90",
        "Touches in box per 90","Box Threat"
    ] if c in df.columns]
    if cand_off: blocks["Perfil ofensivo"] = cand_off[:8]

    cand_prog = [c for c in [
        "Passes to final third per 90","Passes to penalty area per 90","Progressive runs per 90",
        "Progressive passes per 90","Accurate passes, %"
    ] if c in df.columns]
    if cand_prog: blocks["Progressão"] = cand_prog[:8]

    cand_def = [c for c in [
        "Successful defensive actions per 90","PAdj Interceptions","Defensive duels won, %",
        "Aerial duels won, %","Recoveries per 90","Discipline"
    ] if c in df.columns]
    if cand_def: blocks["Defesa/Pressão"] = cand_def[:8]

    return blocks

def export_player_pdf_a4_bars(df: pd.DataFrame, player_name: str,
                              cohort_filters: dict | None = None,
                              blocks: dict | None = None,
                              output_path: str = "player_report.pdf",
                              league_col: str = "League", pos_col: str = "Position",
                              season_col: str | None = None, minutes_col: str = "Minutes played"):
    """
    Creates a 1–2 page A4 landscape PDF with horizontal percentile bars by cohort and cut lines at P50/P80.
    - df: your master dataframe
    - player_name: exact name from df['Player']
    - cohort_filters: e.g., {"League": "Championship", "Position": "CB"} to restrict coorte
    - blocks: dict of {"Section title": [metric1, metric2, ...]}. If None, a sensible default is chosen.
    """
    if "Player" not in df.columns:
        raise ValueError("DataFrame must have a 'Player' column.")

    d = df.copy()
    if cohort_filters:
        for k, v in cohort_filters.items():
            if k in d.columns:
                d = d[d[k] == v]

    cohort_df = d if len(d) >= 3 else df

    if blocks is None:
        blocks = _choose_default_blocks(cohort_df)

    if player_name in d["Player"].values:
        row = d[d["Player"] == player_name].iloc[0]
    else:
        row = df[df["Player"] == player_name].iloc[0]
        d = df

    try:
        minutes = float(row.get(minutes_col, np.nan))
    except Exception:
        minutes = np.nan

    pos = row.get(pos_col) if pos_col in row.index else None
    league = row.get(league_col) if league_col in row.index else None

    plot_blocks = []
    for title, metrics in blocks.items():
        avail = [m for m in metrics if m in cohort_df.columns]
        if not avail: 
            continue
        pct_map = {}
        raw_map = {}
        for m in avail:
            pct_series = _percentile_rank_by_cohort_safe(cohort_df, m, league_col, pos_col, season_col)
            pct_series = pct_series.reindex(cohort_df.index)
            val_pct = np.nan
            if row.name in pct_series.index and pd.notna(pct_series.loc[row.name]):
                val_pct = float(pct_series.loc[row.name])
            pct_map[m] = val_pct
            try:
                raw_map[m] = float(pd.to_numeric(d.loc[row.name][m], errors="coerce")) if (row.name in d.index and m in d.columns) else np.nan
            except Exception:
                raw_map[m] = np.nan
        kept = [m for m in avail if not np.isnan(pct_map[m])]
        if kept:
            plot_blocks.append((title, kept, pct_map, raw_map))

    if not plot_blocks:
        raise ValueError("No metrics available to plot for the selected player/cohort.")

    a4_landscape = (11.69, 8.27)
    with PdfPages(output_path) as pdf:
        per_page = 3
        for page_idx in range(0, len(plot_blocks), per_page):
            page_blocks = plot_blocks[page_idx:page_idx+per_page]

            fig = plt.figure(figsize=a4_landscape)
            fig.suptitle(
                f"{player_name} — {pos or ''} — {league or ''}  |  Percentis por coorte"
                + (f"  |  Minutos: {int(minutes)}" if not np.isnan(minutes) else ""),
                fontsize=14, y=0.98
            )

            top = 0.90; left = 0.08; right = 0.95; vspace = 0.26
            for bi, (title, mets, pmap, rmap) in enumerate(page_blocks):
                ax = fig.add_axes([left, top - (bi+1)*vspace + 0.03, right-left, vspace-0.06])
                vals = [pmap[m] for m in mets]
                y = np.arange(len(mets))
                ax.barh(y, vals)
                ax.set_yticks(y, labels=mets, fontsize=9)
                ax.set_xlim(0, 100)
                ax.set_xlabel("Percentil (0–100)")
                ax.set_title(title, loc="left", fontsize=12)

                ax.axvline(50, linestyle="--", linewidth=1)
                ax.axvline(80, linestyle="--", linewidth=1)

                for yi, m in enumerate(mets):
                    rv = rmap[m]
                    if not (rv is None or np.isnan(rv)):
                        ax.text(vals[yi] + 1, yi, f"{rv:.2f}", va="center", fontsize=8)

                ax.grid(True, axis="x", linewidth=0.3, alpha=0.4)
            pdf.savefig(fig, bbox_inches="tight")
            plt.close(fig)<|MERGE_RESOLUTION|>--- conflicted
+++ resolved
@@ -1615,11 +1615,8 @@
     footer_left_paragraph.style = doc.styles["Note"]
     footer_left_paragraph.alignment = WD_ALIGN_PARAGRAPH.LEFT
     footer_left_paragraph.text = ""
-<<<<<<< HEAD
     if prepared_by:
         footer_left_paragraph.add_run(f"Prepared by {prepared_by}")
-=======
->>>>>>> 571776c6
 
     footer_center_paragraph = footer_center.paragraphs[0]
     footer_center_paragraph.alignment = WD_ALIGN_PARAGRAPH.CENTER
@@ -1833,7 +1830,6 @@
     methodology_title.style = doc.styles["SmallCaps"]
     methodology_title.text = "Methodology"
     methodology_title.paragraph_format.space_after = Pt(6)
-<<<<<<< HEAD
 
     def _add_methodology_line(text: str, style_name: str = "Body", space_before: float = 2, space_after: float = 2):
         paragraph = methodology_cell.add_paragraph(text, style=style_name)
@@ -1852,32 +1848,9 @@
     )
 
     _add_spacer(6)
-=======
-
-    def _add_methodology_line(text: str, style_name: str = "Body", space_before: float = 2, space_after: float = 2):
-        paragraph = methodology_cell.add_paragraph(text, style=style_name)
-        paragraph.paragraph_format.space_before = Pt(space_before)
-        paragraph.paragraph_format.space_after = Pt(space_after)
-        paragraph.alignment = WD_ALIGN_PARAGRAPH.LEFT
-        return paragraph
-
-    _add_methodology_line(f"Players analyzed: {sample_size} players.")
-    _add_methodology_line(
-        "Percentiles and radar always use the full loaded dataset. Negative-impact metrics are auto-reversed so “higher = better”.",
-    )
-    _add_methodology_line("Data treatment & normalization:")
-    _add_methodology_line(
-        "Missing values are safely handled; per-90 and ratio metrics guard against divide-by-zero. Composite scores are built from z-scores of component stats and then normalized to a 0–100 scale. Metrics where “lower is better” (e.g., cards, conceded/xGA) are inverted so that bigger bars/areas indicate stronger performance.",
-    )
->>>>>>> 571776c6
 
     _add_spacer(6)
 
-<<<<<<< HEAD
-=======
-    _add_spacer(6)
-
->>>>>>> 571776c6
     def _insight_context(metric_name: str, median_val) -> str:
         if median_val is None or (isinstance(median_val, float) and not math.isfinite(median_val)):
             return ""

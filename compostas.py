from __future__ import annotations

import io
import math
import numpy as np
import pandas as pd
import streamlit as st
import matplotlib.pyplot as plt
from matplotlib.gridspec import GridSpec
from matplotlib.ticker import FuncFormatter, MaxNLocator
from mplsoccer import Radar


from datetime import datetime, date

def _player_age(row):
    # Try common age fields
    for key in ["Age", "age"]:
        if key in row and row[key] is not None:
            try:
                val = int(float(row[key]))
                if val > 0:
                    return val
            except Exception:
                pass
    # Try DOB parsing (YYYY-MM-DD or DD/MM/YYYY etc.)
    for key in ["DOB", "Date of Birth", "Birthdate", "Birth Date"]:
        if key in row and isinstance(row[key], str) and row[key].strip():
            txt = row[key].strip()
            # try multiple formats
            fmts = ["%Y-%m-%d", "%d/%m/%Y", "%d-%m-%Y", "%m/%d/%Y", "%Y/%m/%d"]
            for fmt in fmts:
                try:
                    dob = datetime.strptime(txt, fmt).date()
                    today = date.today()
                    age = today.year - dob.year - ((today.month, today.day) < (dob.month, dob.day))
                    if age > 0:
                        return age
                except Exception:
                    continue
    # Try Birth Year
    for key in ["Birth Year", "Birth year", "YOB", "Year of Birth"]:
        if key in row and row[key] is not None:
            try:
                year = int(float(row[key]))
                today = date.today()
                age = today.year - year
                if 10 < age < 60:
                    return age
            except Exception:
                pass
    return None



def _fix_npxg_block(df):
    import numpy as np
    if "xG" in df.columns and "Penalties taken" in df.columns:
        df["npxG"] = df["xG"].fillna(0) - df["Penalties taken"].fillna(0) * 0.81
    # per 90
    if "npxG" in df.columns and "Minutes played" in df.columns:
        with np.errstate(divide="ignore", invalid="ignore"):
            mp = df["Minutes played"].replace(0, np.nan).astype(float)
            df["npxG per 90"] = (df["npxG"].astype(float) / mp) * 90.0
    # per shot
    if "npxG" in df.columns and "Shots" in df.columns:
        with np.errstate(divide="ignore", invalid="ignore"):
            df["npxG per Shot"] = df["npxG"].astype(float) / df["Shots"].replace(0, np.nan).astype(float)
    # G-xG
    if "Goals" in df.columns and "xG" in df.columns:
        df["G-xG"] = df["Goals"].fillna(0) - df["xG"].fillna(0)
    return df


# ===================== CONFIG & STYLE =====================
st.set_page_config(
    page_title="Composite Metrics & Radar",
    page_icon="⚽",
    layout="wide",
    initial_sidebar_state="expanded",
)
st.markdown(
    """
    <style>
    .metric-card {padding: 1rem; border: 1px solid rgba(49,51,63,0.2); border-radius: 12px;}
    .section {margin-top: .75rem; margin-bottom: .25rem; font-weight: 600; opacity: .9}
    .subtle {color: rgba(49,51,63,0.6)}
    .stTabs [data-baseweb="tab-list"] {gap: 12px}
    .stTabs [data-baseweb="tab"] {background: #f6f6f9; padding: 8px 14px; border-radius: 10px;}
    .small {font-size: 0.9rem}
    </style>
    """,
    unsafe_allow_html=True,
)

# ===================== CONSTANTS =====================
OFFENSIVE_COMPONENTS = [
    "Successful attacking actions per 90",
    "xG per 90",
    "xA per 90",
    "Key passes per 90",
    "Deep completions per 90",
    "Deep completed crosses per 90",
    "Progressive runs per 90",
    "Passes to penalty area per 90",
    "Smart passes per 90",
    "Crosses to goalie box per 90",
    "Touches in box per 90",
]
DEFAULT_OFF_WEIGHTS = {
    "Successful attacking actions per 90": 1.0,
    "xG per 90": 1.0,
    "xA per 90": 1.0,
    "Key passes per 90": 1.0,
    "Deep completions per 90": 1.0,
    "Deep completed crosses per 90": 0.8,
    "Progressive runs per 90": 0.6,
    "Passes to penalty area per 90": 0.8,
    "Smart passes per 90": 0.5,
    "Crosses to goalie box per 90": 0.4,
    "Touches in box per 90": 0.4,
}
PHYS_COLS = {
    "distance_total_m": "Distance P90",
    "running_m": "Running Distance P90",
    "hi_m": "HI Distance P90",
    "hsr_m": "HSR Distance P90",
    "sprint_m": "Sprint Distance P90",
    "hsr_cnt": "HSR Count P90",
    "sprint_cnt": "Sprint Count P90",
    "expl_hsr_cnt": "Explosive Acceleration to HSR Count P90",
    "expl_sprint_cnt": "Explosive Acceleration to Sprint Count P90",
}
DEF_COLS = [
    "Successful defensive actions per 90",
    "Defensive duels per 90",
    "Defensive duels won, %",
    "Aerial duels per 90",
    "Aerial duels won, %",
    "PAdj Sliding tackles",
    "PAdj Interceptions",
    "Shots blocked per 90",
]
GK_METRICS = [
    "Save rate, %","Prevented goals per 90","Conceded goals per 90","Shots against per 90","Clean sheets",
    "Back passes received as GK per 90","xG against","xG against per 90","Prevented goals","Shots against",
    "Conceded goals","Exits per 90",
]
ID_COLS_CANDIDATES = ["Player", "Short Name", "Team", "Position", "Minutes played", "Minutes"]

PRESETS = {
    "forward": [
        "npxG per 90","xG per 90","Shots per 90","Shots on target, %",
        "xA per 90","Key passes per 90","Touches in box per 90",
        "Progressive runs per 90","Deep completions per 90",
        "Finishing","Poaching","Aerial Threat",
        "Work Rate Offensive","Offensive Intensity","Offensive Explosion",
    ],
    "winger": [
        "Dribbles per 90","Dribbles won, %","Crosses per 90","Accurate crosses, %",
        "Deep completed crosses per 90","Progressive runs per 90","xA per 90","Key passes per 90",
        "Creativity","Progression",
        "Work Rate Offensive","Offensive Intensity","Offensive Explosion",
    ],
    "attacking_midfielder": [
        "Creativity","Progression","xA per 90","Key passes per 90","Smart passes per 90",
        "Deep completions per 90","xG Buildup",
        "Work Rate Offensive","Offensive Intensity","Offensive Explosion",
    ],
    "central_midfielder": [
        "Progression","Passing Quality","Creativity","xG Buildup",
        "PAdj Interceptions","Successful defensive actions per 90",
        "Work Rate Defensive","Defensive Intensity",
    ],
    "defensive_midfielder": [
        "Defence","Progression","Passing Quality","Discipline","Involvement",
        "xG Buildup","PAdj Interceptions","Successful defensive actions per 90",
        "Work Rate Defensive","Defensive Intensity","Defensive Explosion",
    ],
    "full_back": [
        "Progression","Creativity","Passing Quality","Defence","Aerial Defence",
        "Deep completed crosses per 90","Progressive runs per 90","Crosses per 90",
        "Work Rate Defensive","Defensive Intensity","Defensive Explosion",
    ],
    "center_back": [
        "Defence","Aerial Defence","Aerial duels per 90","Aerial duels won, %",
        "Defensive duels per 90","Defensive duels won, %","PAdj Interceptions","PAdj Sliding tackles",
        "Passes to final third per 90","Accurate passes %",
        "Work Rate Defensive","Defensive Intensity","Defensive Explosion",
    ],
    "goalkeeper": GK_METRICS + [
        "Passes per 90","Accurate passes, %","Long passes per 90","Accurate long passes, %","Aerial duels per 90","Aerial duels won, %"
    ],
    "general_summary": ["Involvement","Box Threat","Creativity","xG Buildup","Progression","Defence","Discipline","Passing Quality"],
    "defensive_actions": ["Defence","Aerial Defence","PAdj Interceptions","Successful defensive actions per 90","Defensive duels won, %","Shots blocked per 90","Discipline"],
    "playmaking": ["Creativity","Passing Quality","Progression","xG Buildup","Successful attacking actions per 90","Deep completions per 90","Involvement","Key passes per 90"],
    "aerial_duels": ["Aerial Threat","Aerial Defence","Aerial duels per 90","Aerial duels won, %","Head goals per 90","Involvement","Defence"],
    "shooting": ["npxG per 90","npxG per Shot","Finishing","Goal conversion, %","Shots on target, %","G-xG","Box Threat"],
    "counter_attack": ["Progression","Accelerations per 90","Dribbles per 90","Successful dribbles, %","npxG per 90","Finishing","Box Threat"],
    "build_up": ["Passing Quality","Progression","xG Buildup","Deep completions per 90","Involvement","Creativity","Discipline"],
    "crossing": ["Crossing","Accurate crosses, %","Deep completed crosses per 90","xA per 90","Shot assists per 90","Creativity","Passing Quality"],
    "striker": ["npxG per 90","npxG per Shot","Finishing","Poaching","Aerial Threat","Box Threat","Involvement","Touches in box per 90"],
}

NEGATE_METRICS = {
    "Conceded goals per 90": True,
    "xG against per 90": True,
    "Fouls per 90": True,
    "Yellow cards per 90": True,
    "Red cards per 90": True,
}

# ===================== HELPERS =====================
@st.cache_data(show_spinner=False)
def _load_excel(file: io.BytesIO) -> pd.DataFrame:
    try:
        return pd.read_excel(file, sheet_name=0)
    except Exception:
        file.seek(0)
        return pd.read_excel(file)

def _ensure_cols(df: pd.DataFrame, cols: list[str]) -> pd.DataFrame:
    for c in cols:
        if c not in df.columns:
            df[c] = np.nan
    return df

def _safe_s(df: pd.DataFrame, col: str) -> pd.Series:
    return df[col].astype(float).fillna(0) if col in df.columns else pd.Series(0.0, index=df.index)

def _zscore(series: pd.Series) -> pd.Series:
    s = pd.to_numeric(series, errors="coerce")
    m = s.mean(skipna=True)
    sd = s.std(skipna=True, ddof=0)
    if not np.isfinite(sd) or sd == 0:
        return pd.Series(0.0, index=s.index)
    return (s - m) / sd

# ===================== DERIVED METRICS =====================
def compute_derived_metrics(df: pd.DataFrame) -> pd.DataFrame:
    df = df.copy()
    needed = set([
        "xG","Penalties taken","Goals","Shots","Touches in box per 90",
        "xA per 90","Shot assists per 90","Key passes per 90","Deep completions per 90",
        "Deep completed crosses per 90","Accurate passes %","Accurate passes, %",
        "Smart passes per 90","Through passes per 90","Passes to penalty area per 90",
        "Accurate smart passes, %","Accurate through passes, %","Accurate passes to penalty area, %",
        "Progressive passes per 90","Progressive runs per 90","Dribbles per 90","Accelerations per 90",
        "Accurate progressive passes, %","Successful dribbles, %",
        "Successful defensive actions per 90","PAdj Interceptions","Shots blocked per 90","PAdj Sliding tackles",
        "Defensive duels per 90","Defensive duels won, %","Aerial duels won, %","Aerial duels per 90",
        "Passes to final third per 90","Accurate passes to final third, %","Forward passes per 90","Accurate forward passes, %",
        "Long passes per 90","Accurate long passes, %","Lateral passes per 90","Accurate lateral passes, %",
        "Back passes per 90","Accurate back passes, %","Passes per 90",
        "Head goals per 90","Goal conversion, %","Received passes per 90",
        "Fouls per 90","Yellow cards per 90","Red cards per 90",
        "Minutes played"
    ])
    _ensure_cols(df, list(needed))

    # npxG & friends
    if "xG" in df and "Penalties taken" in df:
        df["npxG"] = (df["xG"] - (df["Penalties taken"].fillna(0) * 0.81))
    if "Goals" in df and "xG" in df:
        df["G-xG"] = _zscore(df["Goals"] - df["xG"])
    if "npxG" in df and "Minutes played" in df:
        with np.errstate(divide="ignore", invalid="ignore"):
            df["npxG per 90"] = df["npxG"] / (df["Minutes played"].replace(0, np.nan) / 90)
    if "npxG" in df and "Shots" in df:
        with np.errstate(divide="ignore", invalid="ignore"):
            df["npxG per Shot"] = df["npxG"] / df["Shots"].replace(0, np.nan)
    # Box Threat
    if "npxG per 90" in df and "Touches in box per 90" in df:
        with np.errstate(divide="ignore", invalid="ignore"):
            denom = np.log(df["Touches in box per 90"].fillna(0) + 1)
            denom = denom.replace(0, np.nan)
            df["Box Threat"] = _zscore(df["npxG per 90"] / denom)

    # xG Buildup
    xgb_w = {
        "xA per 90": 3.0, "Shot assists per 90": 3.0, "npxG per 90": 2.5, "Key passes per 90": 2.5,
        "Deep completions per 90": 2.5, "Deep completed crosses per 90": 2.0, "Second assists per 90": 1.5,
        "Accurate passes %": 1.0,
    }
    parts = []
    total_w = 0.0
    for col, w in xgb_w.items():
        if col in df.columns:
            s = df[col].fillna(0)
            if "%" in col and s.max() > 1:
                s = s / 100.0
            parts.append(_zscore(s) * w)
            total_w += w
    if parts and total_w > 0:
        df["xG Buildup"] = sum(parts) / total_w

    # Creativity
    vol = {"Smart passes per 90": 1.0, "Through passes per 90": 0.8, "Passes to penalty area per 90": 0.6}
    acc = {"Accurate smart passes, %": 1.0, "Accurate through passes, %": 0.9, "Accurate passes to penalty area, %": 0.8, "Accurate passes %": 0.6}
    vol_scores, acc_scores = [], []
    for c, w in vol.items():
        if c in df.columns: vol_scores.append(_zscore(df[c].fillna(0)) * w)
    for c, w in acc.items():
        if c in df.columns:
            s = df[c].fillna(0)
            if s.max() > 1: s = s/100.0
            acc_scores.append(_zscore(s) * w)
    if vol_scores and acc_scores:
        df["Creativity"] = 0.6 * np.nanmean(vol_scores, axis=0) + 0.4 * np.nanmean(acc_scores, axis=0)

    # Progression
    prog_vol = {"Progressive passes per 90": 1.0, "Progressive runs per 90": 0.9, "Dribbles per 90": 0.7, "Accelerations per 90": 0.6}
    prog_acc = {"Accurate progressive passes, %": 1.0, "Successful dribbles, %": 0.8, "Accurate passes %": 0.3}
    vol_scores, acc_scores = [], []
    for c, w in prog_vol.items():
        if c in df.columns: vol_scores.append(_zscore(df[c].fillna(0)) * w)
    for c, w in prog_acc.items():
        if c in df.columns:
            s = df[c].fillna(0)
            if s.max() > 1: s = s/100.0
            acc_scores.append(_zscore(s) * w)
    if vol_scores and acc_scores:
        df["Progression"] = 0.6 * np.nanmean(vol_scores, axis=0) + 0.4 * np.nanmean(acc_scores, axis=0)

    # Defence
    def_w = {
        "Successful defensive actions per 90": 1.5, "PAdj Interceptions": 1.5, "Shots blocked per 90": 1.0,
        "PAdj Sliding tackles": 1.0, "Defensive duels per 90": 0.5, "Defensive duels won, %": 3.0, "Aerial duels won, %": 1.5,
    }
    parts = []; total_w = 0.0
    for c, w in def_w.items():
        if c in df.columns:
            s = df[c].fillna(0)
            if "%" in c and s.max() > 1: s = s/100.0
            parts.append(_zscore(s) * w); total_w += w
    if parts and total_w > 0:
        df["Defence"] = sum(parts) / total_w

    # Involvement
    inv_w = {
        "Passes per 90": .20, "Received passes per 90": .15, "Touches per 90": .05,
        "Defensive duels per 90": .10, "PAdj Interceptions": .10, "Successful defensive actions per 90": .05,
        "Touches in box per 90": .10, "Offensive duels per 90": .10, "Progressive runs per 90": .05,
        "Aerial duels per 90": .10,
    }
    parts = []
    for c, w in inv_w.items():
        if c in df.columns: parts.append(_zscore(df[c].fillna(0)) * w)
    if parts: df["Involvement"] = sum(parts)

    # Discipline (negative)
    if all(c in df.columns for c in ["Fouls per 90","Yellow cards per 90","Red cards per 90"]):
        penalty = (df["Fouls per 90"].fillna(0)*1.0 + df["Yellow cards per 90"].fillna(0)*2.0 + df["Red cards per 90"].fillna(0)*4.0)
        df["Discipline"] = -_zscore(penalty)

    # Aux: Non-penalty goals per 90
    if all(c in df.columns for c in ["Goals","Penalties taken","Minutes played"]):
        with np.errstate(divide="ignore", invalid="ignore"):
            df["Non-penalty goals per 90"] = (df["Goals"].fillna(0) - df["Penalties taken"].fillna(0)) / (df["Minutes played"].replace(0, np.nan)/90)

    # Poaching
    poach_w = {"npxG per Shot": .35, "Goal conversion, %": .30, "Touches in box per 90": -.25,
               "Received passes per 90": -.20, "Non-penalty goals per 90": .40}
    parts = []
    for c, w in poach_w.items():
        if c in df.columns:
            s = df[c].fillna(0)
            if "%" in c and s.max() > 1: s = s/100.0
            parts.append(_zscore(s) * w)
    if parts: df["Poaching"] = sum(parts)

    # Finishing
    fin_w = {"Goal conversion, %": .35, "Non-penalty goals per 90": .30, "Shots on target, %": .25, "G-xG": .15, "npxG per Shot": .10}
    parts = []
    for c, w in fin_w.items():
        if c in df.columns:
            s = df[c].fillna(0)
            if "%" in c and s.max() > 1: s = s/100.0
            parts.append(_zscore(s) * w)
    if parts: df["Finishing"] = sum(parts)

    # Aerial Threat
    aer_w = {"Head goals per 90": .35, "Aerial duels per 90": .20, "Aerial duels won, %": .20}
    parts = []
    for c, w in aer_w.items():
        if c in df.columns:
            s = df[c].fillna(0)
            if "%" in c and s.max() > 1: s = s/100.0
            parts.append(_zscore(s) * w)
    if parts: df["Aerial Threat"] = sum(parts)

    # Passing Quality
    pq_pairs = {
        "Passes to final third per 90": ("Accurate passes to final third, %", 0.35),
        "Forward passes per 90": ("Accurate forward passes, %", 0.30),
        "Long passes per 90": ("Accurate long passes, %", 0.15),
        "Lateral passes per 90": ("Accurate lateral passes, %", 0.10),
        "Back passes per 90": ("Accurate back passes, %", 0.05),
        "Passes per 90": ("Accurate passes, %", 0.05),
    }
    parts = []; total_w = 0.0
    for vol_col, (acc_col, w) in pq_pairs.items():
        if vol_col in df.columns and acc_col in df.columns:
            vol_z = _zscore(df[vol_col].fillna(0))
            acc = df[acc_col].fillna(0)
            if acc.max() > 1: acc = acc/100.0
            acc_z = _zscore(acc)
            parts.append((0.3*vol_z + 0.7*acc_z) * w); total_w += w
    if parts and total_w > 0:
        df["Passing Quality"] = sum(parts) / total_w

    # Aerial Defence
    ad_w = {"Aerial duels per 90": .35, "Aerial duels won, %": .40, "PAdj Interceptions": .10, "Shots blocked per 90": .10}
    parts = []
    for c, w in ad_w.items():
        if c in df.columns:
            s = df[c].fillna(0)
            if "%" in c and s.max() > 1: s = s/100.0
            parts.append(_zscore(s) * w)
    if parts: df["Aerial Defence"] = sum(parts)

    # Normalize to [0,100]
    main_derived = [
        "npxG","npxG per 90","npxG per Shot","Box Threat","xG Buildup","Creativity","Progression",
        "Defence","Involvement","Discipline","G-xG","Poaching","Finishing","Aerial Threat","Passing Quality","Aerial Defence"
    ]
    for m in main_derived:
        if m in df.columns:
            s = pd.to_numeric(df[m], errors="coerce")
            if s.notna().sum() > 1:
                lo, hi = np.nanmin(s), np.nanmax(s)
                if np.isfinite(lo) and np.isfinite(hi) and hi != lo:
                    df[m] = (s - lo) / (hi - lo) * 100.0
                else:
                    df[m] = 50.0
            else:
                df[m] = 50.0

    # Invert negatives if present
    for m in ["Conceded goals per 90","xG against per 90","Fouls per 90","Yellow cards per 90","Red cards per 90"]:
        if m in df.columns:
            s = pd.to_numeric(df[m], errors="coerce")
            if s.notna().sum() > 1:
                hi, lo = np.nanmax(s), np.nanmin(s)
                if hi != lo: df[m] = (hi - s) / (hi - lo) * 100.0
                else: df[m] = 50.0
    return df

# ===================== OUR OFF/DEF COMPOSITES =====================
def compute_offensive_production(df: pd.DataFrame, weights: dict[str, float]) -> pd.Series:
    df = _ensure_cols(df, OFFENSIVE_COMPONENTS)
    s = pd.Series(0.0, index=df.index)
    for col, w in weights.items():
        if col in df.columns:
            s = s + _safe_s(df, col) * float(w)
    return s

def compute_defensive_production(df: pd.DataFrame) -> pd.Series:
    df = _ensure_cols(df, DEF_COLS)
    def_eff = _safe_s(df, "Defensive duels per 90") * (_safe_s(df, "Defensive duels won, %")/100.0)
    aer_eff = _safe_s(df, "Aerial duels per 90") * (_safe_s(df, "Aerial duels won, %")/100.0)
    parts = [
        _safe_s(df, "Successful defensive actions per 90"),
        def_eff, aer_eff,
        _safe_s(df, "PAdj Sliding tackles"),
        _safe_s(df, "PAdj Interceptions"),
        _safe_s(df, "Shots blocked per 90"),
    ]
    total = parts[0]
    for p in parts[1:]:
        total = total + p
    return total

def compute_composite_metrics(df: pd.DataFrame, off_weights: dict[str, float]) -> pd.DataFrame:
    df = df.copy()
    df = compute_derived_metrics(df)

    df = _ensure_cols(df, list(PHYS_COLS.values()))
    df["Prod_Ofensiva_p90"] = compute_offensive_production(df, off_weights)
    df["Prod_Defensiva_p90"] = compute_defensive_production(df)

    def pick(*cands):
        for c in cands:
            if c in df.columns: return c
        return None
    dist_col = pick("Distance P90","distance_total_m","Total distance per 90","Total Distance per 90 (m)")
    run_col  = pick("Running Distance P90","running_m")
    hi_col   = pick("HI Distance P90","hi_m")
    hsr_cnt  = pick("HSR Count P90","hsr_cnt")
    spr_cnt  = pick("Sprint Count P90","sprint_cnt")
    ex_hsr   = pick("Explosive Acceleration to HSR Count P90","expl_hsr_cnt")
    ex_spr   = pick("Explosive Acceleration to Sprint Count P90","expl_sprint_cnt")

    dist_km = None
    if dist_col:
        series = pd.to_numeric(df[dist_col], errors="coerce").fillna(0)
        dist_km = np.where(series.abs().max() > 2000, series/1000.0, series)

    hi_run_km = None
    if hi_col or run_col:
        s_hi = pd.to_numeric(df[hi_col], errors="coerce").fillna(0) if hi_col else 0.0
        s_run = pd.to_numeric(df[run_col], errors="coerce").fillna(0) if run_col else 0.0
        s_both = s_hi + s_run
        hi_run_km = np.where(s_both.abs().max() > 2000, s_both/1000.0, s_both)

    exp_events = None
    cnts = []
    for c in [hsr_cnt, spr_cnt, ex_hsr, ex_spr]:
        if c: cnts.append(pd.to_numeric(df[c], errors="coerce").fillna(0))
    if cnts: exp_events = sum(cnts)

    def safe_ratio(num, den):
        if num is None or den is None: return np.nan
        den = np.asarray(den); den = np.where(den==0, np.nan, den)
        return num / den

    if dist_km is not None:
        df["Work Rate Offensive"] = safe_ratio(df["Prod_Ofensiva_p90"], dist_km)
        df["Work Rate Defensive"] = safe_ratio(df["Prod_Defensiva_p90"], dist_km)
    if hi_run_km is not None:
        df["Offensive Intensity"] = safe_ratio(df["Prod_Ofensiva_p90"], hi_run_km)
        df["Defensive Intensity"] = safe_ratio(df["Prod_Defensiva_p90"], hi_run_km)
    if exp_events is not None:
        df["Offensive Explosion"] = safe_ratio(df["Prod_Ofensiva_p90"], exp_events)
        df["Defensive Explosion"] = safe_ratio(df["Prod_Defensiva_p90"], exp_events)

    if "Minutes played" not in df.columns:
        raise ValueError("A coluna 'Minutes played' não foi encontrada no arquivo enviado. Certifique-se de manter exatamente esse nome.")
    return df

# ===================== RADAR / UI HELPERS =====================
def _bounds_from_df(df: pd.DataFrame, metrics: list[str]):
    lowers, uppers = [], []
    for m in metrics:
        s = pd.to_numeric(df[m], errors="coerce")
        if m in NEGATE_METRICS: s = -s
        lo = np.nanpercentile(s, 5); hi = np.nanpercentile(s, 95)
        if not np.isfinite(lo) or not np.isfinite(hi) or lo == hi:
            lo = np.nanmin(s); hi = np.nanmax(s)
        if lo == hi: hi = lo + 1e-6
        lowers.append(float(lo)); uppers.append(float(hi))
    return lowers, uppers

def _values_for_player(row: pd.Series, metrics: list[str]):
    vals = []
    for m in metrics:
        v = pd.to_numeric(row.get(m, np.nan), errors="coerce")
        if m in NEGATE_METRICS and pd.notna(v): v = -v
        vals.append(float(v) if pd.notna(v) else np.nan)
    return vals

def _player_label(row: pd.Series) -> str:
    name = str(row.get("Player", ""))
    team = str(row.get("Team", "")) if "Team" in row.index and pd.notna(row.get("Team")) else ""
    pos  = str(row.get("Position", "")) if "Position" in row.index and pd.notna(row.get("Position")) else ""
    minutes = None
    for mcol in ["Minutes played","Minutes","minutes","Time played","Minuti","Minutos","Min"]:
        if mcol in row.index and pd.notna(row.get(mcol)):
            try:
                minutes = int(float(row[mcol]))
            except Exception:
                minutes = row[mcol]
            break
    tail = f" — {team}" if team else ""
    if pos: tail += f" | {pos}"
    if minutes is not None: tail += f" | {minutes} min"
    return name + tail

def plot_radar(df: pd.DataFrame, player_a: str, player_b: str | None, metrics: list[str],
               color_a: str, color_b: str = "#E76F51"):
    if not metrics:
        st.warning("Select at least 3 metrics for the radar.")
        return
    metrics = metrics[:16]
    row_a = df[df["Player"] == player_a].iloc[0]
    row_b = df[df["Player"] == player_b].iloc[0] if player_b else None
    lowers, uppers = _bounds_from_df(df, metrics)
    radar = Radar(metrics, lowers, uppers, num_rings=4)

    v_a = _values_for_player(row_a, metrics)
    v_b = _values_for_player(row_b, metrics) if row_b is not None else None

    fig, ax = plt.subplots(figsize=(8, 8))
    radar.setup_axis(ax=ax)
    radar.draw_circles(ax=ax, facecolor="#f3f3f3", edgecolor="#c9c9c9", alpha=0.18)
    try:
        radar.spoke(ax=ax, color="#c9c9c9", linestyle="--", alpha=0.18)
    except Exception:
        pass
    radar.draw_radar(v_a, ax=ax, kwargs_radar={"facecolor": color_a+"33", "edgecolor": color_a, "linewidth": 2})
    if v_b is not None:
        radar.draw_radar(v_b, ax=ax, kwargs_radar={"facecolor": color_b+"33", "edgecolor": color_b, "linewidth": 2})
    radar.draw_range_labels(ax=ax, fontsize=9)
    radar.draw_param_labels(ax=ax, fontsize=10)

    title_a = _player_label(row_a)
    title = title_a if row_b is None else f"{title_a} vs {_player_label(row_b)}"
    ax.set_title(title, fontsize=14, pad=20)

    st.pyplot(fig, use_container_width=True)

# ===================== Ranking bars helpers =====================
def _metric_rank_info(dfin: pd.DataFrame, metric: str, player_name: str):
    # Barra baseada em ranking: 1 = melhor => barra cheia (norm = 1.0)
    s = pd.to_numeric(dfin[metric], errors="coerce")
    mask = s.notna()
    s = s[mask]
    d = dfin.loc[mask]
    total = int(s.shape[0]) if s.shape[0] > 0 else 0
    if total == 0:
        return {"rank": None, "total": 0, "value": np.nan, "norm": 0.0, "ascending": False}
    ascending = metric in NEGATE_METRICS  # se True, menor é melhor

    # Rank ordinal (1 = melhor considerando ascending)
    r = s.rank(ascending=ascending, method="min")
    try:
        player_idx = d.index[d["Player"] == player_name]
        if player_idx.empty:
            return {"rank": None, "total": total, "value": np.nan, "norm": 0.0, "ascending": ascending}
        val = float(s.loc[player_idx[0]]) if player_idx[0] in s.index else np.nan
        rk = int(r.loc[player_idx[0]]) if player_idx[0] in r.index and not np.isnan(r.loc[player_idx[0]]) else None
    except Exception:
        val, rk = np.nan, None

    # Converte rank -> [0,1]: 1.0 para rank 1; 0.0 para rank = total
    if rk is None:
        norm = 0.0
    elif total <= 1:
        norm = 1.0
    else:
        norm = 1.0 - (float(rk - 1) / float(total - 1))

    norm = float(np.clip(norm, 0.0, 1.0))
    return {"rank": rk, "total": total, "value": val, "norm": norm, "ascending": ascending}


def _format_metric_value(metric: str, value: float | None) -> str:
    if value is None or not np.isfinite(value):
        return "—"
    if "%" in metric:
        val = float(value)
        if abs(val) <= 1.2:
            val *= 100.0
        return f"{val:.1f}%"
    abs_val = abs(value)
    if abs_val >= 100:
        return f"{value:.0f}"
    if abs_val >= 10:
        return f"{value:.1f}"
    if abs_val >= 1:
        return f"{value:.2f}"
    return f"{value:.3f}"


def _prepare_metric_bar_context(dfin: pd.DataFrame, metric: str, player_names: list[str]):
    transform = -1.0 if metric in NEGATE_METRICS else 1.0
    series = pd.to_numeric(dfin.get(metric, pd.Series(dtype=float)), errors="coerce")
    series = series.replace([np.inf, -np.inf], np.nan).dropna()
    plot_series = series * transform

    if plot_series.empty:
        base_lo, base_hi = -0.5, 0.5
        q1 = median = q3 = np.nan
    else:
        try:
            base_lo = float(np.nanpercentile(plot_series, 5))
            base_hi = float(np.nanpercentile(plot_series, 95))
        except Exception:
            base_lo, base_hi = float(np.nanmin(plot_series)), float(np.nanmax(plot_series))
        if not np.isfinite(base_lo) or not np.isfinite(base_hi):
            base_lo, base_hi = -0.5, 0.5
        if base_lo == base_hi:
            base_hi = base_lo + 1.0 if base_lo == 0 else base_lo + abs(base_lo) * 0.1
        try:
            q1 = float(np.nanpercentile(plot_series, 25))
            median = float(np.nanpercentile(plot_series, 50))
            q3 = float(np.nanpercentile(plot_series, 75))
        except Exception:
            q1 = median = q3 = np.nan

    axis_lo, axis_hi = base_lo, base_hi
    player_infos = []
    for idx, name in enumerate(player_names):
        info = _metric_rank_info(dfin, metric, name)
        info["player"] = name
        value = info.get("value")
        if value is None or not np.isfinite(value):
            info["plot_value"] = np.nan
        else:
            plot_val = float(value) * transform
            info["plot_value"] = plot_val
            if axis_lo is None or not np.isfinite(axis_lo):
                axis_lo = plot_val
            else:
                axis_lo = min(axis_lo, plot_val)
            if axis_hi is None or not np.isfinite(axis_hi):
                axis_hi = plot_val
            else:
                axis_hi = max(axis_hi, plot_val)
        player_infos.append(info)

    if axis_lo is None or axis_hi is None or not np.isfinite(axis_lo) or not np.isfinite(axis_hi):
        axis_lo, axis_hi = base_lo, base_hi
    if axis_lo == axis_hi:
        axis_hi = axis_lo + 1.0 if axis_lo == 0 else axis_lo + abs(axis_lo) * 0.1

    stats = {
        "transform": transform,
        "range_lo": base_lo,
        "range_hi": base_hi,
        "q1": q1,
        "median": median,
        "q3": q3,
        "axis_lo": axis_lo,
        "axis_hi": axis_hi,
    }
    return stats, player_infos


def _draw_metric_bar_axis(ax, metric: str, stats: dict, player_infos: list[dict], colors: list[str]):
    transform = stats.get("transform", 1.0)
    axis_lo = stats.get("axis_lo", -0.5)
    axis_hi = stats.get("axis_hi", 0.5)
    if not np.isfinite(axis_lo):
        axis_lo = -0.5
    if not np.isfinite(axis_hi):
        axis_hi = 0.5
    if axis_lo == axis_hi:
        axis_hi = axis_lo + 1.0 if axis_lo == 0 else axis_lo + abs(axis_lo) * 0.1
    span = axis_hi - axis_lo
    margin = span * 0.06 if span != 0 else 1.0
    ax.set_xlim(axis_lo - margin, axis_hi + margin)
    ax.set_ylim(0, 1)
    ax.set_yticks([])
    ax.set_axisbelow(True)

    range_lo = stats.get("range_lo")
    range_hi = stats.get("range_hi")
    if np.isfinite(range_lo) and np.isfinite(range_hi):
        lo_bg, hi_bg = sorted([range_lo, range_hi])
        ax.axvspan(lo_bg, hi_bg, color="#e2e8f0", alpha=0.6, zorder=0)

    for val, style in [(stats.get("q1"), ":"), (stats.get("median"), "--"), (stats.get("q3"), ":")]:
        if np.isfinite(val):
            ax.axvline(val, color="#94a3b8", linestyle=style, linewidth=0.7, zorder=1)

    ax.grid(axis="x", linestyle=":", linewidth=0.4, alpha=0.5, color="#cbd5e1")

    valid_infos = [(idx, info) for idx, info in enumerate(player_infos) if np.isfinite(info.get("plot_value", np.nan))]
    missing_infos = [info for info in player_infos if not np.isfinite(info.get("plot_value", np.nan))]

    if len(valid_infos) == 1:
        positions = [0.55]
    elif len(valid_infos) > 1:
        positions = np.linspace(0.7, 0.3, len(valid_infos))
    else:
        positions = []

    baseline = range_lo if np.isfinite(range_lo) else axis_lo
    if not np.isfinite(baseline):
        baseline = axis_lo

    x_min, x_max = ax.get_xlim()
    text_offset = span * 0.02 if span != 0 else 0.05
    for pos, (idx, info) in zip(positions, valid_infos):
        color = colors[idx] if idx < len(colors) else "#1d4ed8"
        plot_val = info["plot_value"]
        width = plot_val - baseline
        ax.barh(pos, width, left=baseline, height=0.18, color=color, alpha=0.85, zorder=3)

        actual_value = info.get("value")
        value_txt = _format_metric_value(metric, actual_value)
        rank = info.get("rank")
        total = info.get("total")
        rank_txt = f" (#{rank}/{total})" if rank is not None and total else ""
        label = f"{info['player']}: {value_txt}{rank_txt}"

        if width >= 0:
            text_x = plot_val + text_offset
            ha = "left"
        else:
            text_x = plot_val - text_offset
            ha = "right"
        text_x = float(np.clip(text_x, axis_lo - margin, axis_hi + margin))
        ax.text(text_x, pos, label, va="center", ha=ha, fontsize=8, color="#0f172a", zorder=4)

    for miss_idx, info in enumerate(missing_infos):
        ax.text(
            0.02,
            0.08 + miss_idx * 0.12,
            f"{info['player']}: sem dados",
            transform=ax.transAxes,
            ha="left",
            va="bottom",
            fontsize=7,
            color="#94a3b8",
        )

    arrow_note = " (menor é melhor)" if transform == -1 else ""
    ax.set_title(f"{metric}{arrow_note}", fontsize=9, pad=4, loc="left", color="#0f172a")

    ax.xaxis.set_major_locator(MaxNLocator(nbins=4, prune="both"))
    ax.xaxis.set_major_formatter(FuncFormatter(lambda x, _: _format_metric_value(metric, x * transform)))
    ax.tick_params(axis="x", labelsize=7, colors="#475569", pad=1)

    for spine in ax.spines.values():
        spine.set_visible(False)

def render_metric_rank_bars(dfin: pd.DataFrame, player_a: str, metrics: list[str], player_b: str | None = None):
    if not metrics:
        return
    st.markdown("### 📊 Ranking por métrica")
    st.caption("Barra indica desempenho relativo; rótulo mostra a posição no ranking (1 = melhor).")

    def _render_for(player_name: str, header: str):
        st.markdown(f"**{header}:** {player_name}")
        cols_per_row = 3
        for i, m in enumerate(metrics):
            if i % cols_per_row == 0:
                cols = st.columns(cols_per_row)
            c = cols[i % cols_per_row]
            with c:
                info = _metric_rank_info(dfin, m, player_name)
                rk, tot, val, norm = info["rank"], info["total"], info["value"], info["norm"]
                label = f"{m} — {rk}/{tot}" if rk is not None else f"{m} — n/a"
                fig, ax = plt.subplots(figsize=(4, 0.6))
                ax.barh([0], [norm])
                ax.set_xlim(0, 1)
                ax.set_yticks([])
                ax.set_xticks([0, 0.5, 1])
                ax.set_xticklabels(["0%","50%","100%"], fontsize=7)
                ax.set_title(label, fontsize=9, pad=2)
                for spine in ["top","right","left"]:
                    ax.spines[spine].set_visible(False)
                st.pyplot(fig, use_container_width=True)

    _render_for(player_a, "Jogador A")
    if player_b:
        _render_for(player_b, "Jogador B")

# ======= Build a single PNG that includes Radar + Ranking Bars =======
def make_radar_bars_png(df: pd.DataFrame, player_a: str, player_b: str | None, metrics: list[str],
                        color_a: str, color_b: str = "#E76F51") -> io.BytesIO:
    metrics = (metrics or [])[:16]

    lowers, uppers = _bounds_from_df(df, metrics)
    radar = Radar(metrics, lowers, uppers, num_rings=4)

    row_a = df[df["Player"] == player_a].iloc[0]
    v_a = _values_for_player(row_a, metrics)

    row_b = None
    v_b = None
    if player_b:
        row_b = df[df["Player"] == player_b].iloc[0]
        v_b = _values_for_player(row_b, metrics)

    cols_per_row = 3
    rows_per_player = max(1, math.ceil(len(metrics) / cols_per_row))
    bar_blocks = 1 + (1 if player_b else 0)
    total_bar_rows = rows_per_player * bar_blocks

    fig = plt.figure(figsize=(11, 8 + total_bar_rows * 0.9))
    gs = GridSpec(nrows=2 + total_bar_rows, ncols=3, figure=fig)

    # Radar spans first 2 rows
    ax_radar = fig.add_subplot(gs[0:2, :])
    radar.setup_axis(ax=ax_radar)
    radar.draw_circles(ax=ax_radar, facecolor="#f3f3f3", edgecolor="#c9c9c9", alpha=0.18)
    try:
        radar.spoke(ax=ax_radar, color="#c9c9c9", linestyle="--", alpha=0.18)
    except Exception:
        pass
    radar.draw_radar(v_a, ax=ax_radar, kwargs_radar={"facecolor": color_a+"33", "edgecolor": color_a, "linewidth": 2})
    if v_b is not None:
        radar.draw_radar(v_b, ax=ax_radar, kwargs_radar={"facecolor": color_b+"33", "edgecolor": color_b, "linewidth": 2})
    radar.draw_range_labels(ax=ax_radar, fontsize=9)
    radar.draw_param_labels(ax=ax_radar, fontsize=10)

    title_a = _player_label(row_a)
    title = title_a if row_b is None else f"{title_a} vs {_player_label(row_b)}"
    ax_radar.set_title(title, fontsize=20, weight="bold", pad=18)

    # Bar blocks (player A then optional player B)
    def _draw_bar_block(start_row: int, player_name: str):
        for i, m in enumerate(metrics):
            r = start_row + (i // cols_per_row)
            c = i % cols_per_row
            ax = fig.add_subplot(gs[2 + r, c])
            info = _metric_rank_info(df, m, player_name)
            rk, tot, norm = info["rank"], info["total"], info["norm"]
            label = f"{m} — {rk}/{tot}" if rk is not None else f"{m} — n/a"
            ax.barh([0], [norm])
            ax.set_xlim(0, 1)
            ax.set_yticks([])
            ax.set_xticks([0, 0.5, 1])
            ax.set_xticklabels(["0%","50%","100%"], fontsize=7)
            ax.set_title(label, fontsize=9, pad=2)
            for spine in ["top","right","left"]:
                ax.spines[spine].set_visible(False)

    _draw_bar_block(start_row=0, player_name=player_a)
    if player_b:
        _draw_bar_block(start_row=rows_per_player, player_name=player_b)

    buf = io.BytesIO()
    fig.tight_layout()
    fig.savefig(buf, format="png", dpi=220, bbox_inches="tight")
    plt.close(fig)
    buf.seek(0)
    return buf

<<<<<<< HEAD
=======

# ======= PDF LAYOUT HELPERS =======
class _PdfRadarLayout:
    """Helper that manages the grid used by the PDF exports."""

    def __init__(self, metrics: list[str], include_header: bool = True):
        self.metrics = list(metrics)
        self.include_header = include_header
        self.columns = 2 if len(metrics) > 1 else 1
        self.bar_rows = max(1, math.ceil(len(metrics) / self.columns))

        header_rows = 2 if include_header else 0
        radar_rows = 6
        bar_rows_span = max(2, self.bar_rows * 2)

        ratios: list[float] = []
        if include_header:
            ratios.extend([1.1, 0.9])
        ratios.extend([3.1] * radar_rows)
        ratios.extend([1.4] * bar_rows_span)

        total_rows = len(ratios)
        self.figure = plt.figure(figsize=(8.27, 11.69))
        self.grid = self.figure.add_gridspec(total_rows, 12, height_ratios=ratios)

        current = 0
        self.header_ax = None
        if include_header:
            header_slice = slice(current, current + header_rows)
            self.header_ax = self.figure.add_subplot(self.grid[header_slice, :])
            current += header_rows

        radar_slice = slice(current, current + radar_rows)
        self.radar_ax = self.figure.add_subplot(self.grid[radar_slice, :])
        current += radar_rows

        bars_slice = slice(current, current + bar_rows_span)
        bar_spec = GridSpecFromSubplotSpec(
            self.bar_rows,
            self.columns,
            subplot_spec=self.grid[bars_slice, :],
            wspace=0.4,
            hspace=0.34,
        )

        self.bar_axes: list = []
        total_slots = self.bar_rows * self.columns
        for slot_idx in range(total_slots):
            r = slot_idx // self.columns
            c = slot_idx % self.columns
            ax = self.figure.add_subplot(bar_spec[r, c])
            if slot_idx < len(self.metrics):
                self.bar_axes.append(ax)
            else:
                ax.axis('off')


def _player_pdf_title(row: pd.Series) -> str:
    name = str(row.get('Player', '')).strip()
    age = _player_age(row)
    if age is not None and age > 0:
        return f"{name} ({age})"
    return name


def _player_pdf_subtitle(row: pd.Series) -> str:
    bits: list[str] = []
    team = row.get('Team') if 'Team' in row.index else None
    position = row.get('Position') if 'Position' in row.index else None
    if isinstance(team, str) and team.strip():
        bits.append(team.strip())
    if isinstance(position, str) and position.strip():
        bits.append(position.strip())

    minutes_val = None
    for col in [
        'Minutes played',
        'Minutes',
        'minutes',
        'Minutos',
        'Time played',
        'Min',
    ]:
        if col in row.index and pd.notna(row.get(col)):
            try:
                minutes_val = int(float(row[col]))
            except Exception:
                try:
                    minutes_val = int(float(pd.to_numeric(row[col])))
                except Exception:
                    minutes_val = row[col]
            break
    if minutes_val is not None:
        bits.append(f"{minutes_val} min")
    return ' | '.join(bits)


def _draw_pdf_radar(ax, radar: Radar, values_a: list[float], values_b: list[float] | None,
                    color_a: str, color_b: str | None, label_a: str, label_b: str | None):
    ax.set_facecolor('#f8fafc')
    radar.setup_axis(ax=ax)
    try:
        radar.draw_circles(ax=ax, facecolor='#f8fafc', edgecolor='#cbd5e1', alpha=0.35)
    except Exception:
        pass
    try:
        radar.spoke(ax=ax, color='#cbd5e1', linestyle='--', alpha=0.25)
    except Exception:
        pass

    radar.draw_radar(values_a, ax=ax, kwargs_radar={
        'facecolor': _color_with_alpha(color_a, '55'),
        'edgecolor': color_a,
        'linewidth': 2,
    })
    if values_b is not None and color_b is not None:
        radar.draw_radar(values_b, ax=ax, kwargs_radar={
            'facecolor': _color_with_alpha(color_b, '55'),
            'edgecolor': color_b,
            'linewidth': 2,
        })
    radar.draw_range_labels(ax=ax, fontsize=9)
    radar.draw_param_labels(ax=ax, fontsize=10)

    handles = [Patch(facecolor=color_a, edgecolor='none', alpha=0.85, label=label_a)]
    if values_b is not None and color_b is not None and label_b:
        handles.append(Patch(facecolor=color_b, edgecolor='none', alpha=0.85, label=label_b))
    if handles:
        ax.legend(handles=handles, loc='upper left', bbox_to_anchor=(0.02, 0.98), frameon=False)
    ax.set_title('Radar de métricas selecionadas', fontsize=12, pad=12, loc='left')


def _render_basic_pdf_header(ax, title: str, info_lines: list[str]):
    from matplotlib.patches import Rectangle

    if ax is None:
        return

    ax.set_xlim(0, 1)
    ax.set_ylim(0, 1)
    ax.axis('off')
    ax.add_patch(Rectangle((0, 0), 1, 1, transform=ax.transAxes, facecolor='#0f172a', edgecolor='none', zorder=1))
    ax.add_patch(Rectangle((0, 0), 1, 0.08, transform=ax.transAxes, facecolor='#1e293b', edgecolor='none', alpha=0.6, zorder=2))

    ax.text(0.03, 0.72, title, fontsize=16, weight='bold', color='white', transform=ax.transAxes, zorder=3)
    y = 0.50
    for line in [l for l in info_lines if l]:
        ax.text(0.03, y, line, fontsize=10, color='#cbd5e1', transform=ax.transAxes, zorder=3)
        y -= 0.14

    ax.text(
        0.97,
        0.16,
        datetime.now().strftime('%d %b %Y'),
        fontsize=9,
        color='#94a3b8',
        transform=ax.transAxes,
        ha='right',
        zorder=3,
    )


def _render_pro_pdf_header(ax, title: str, player_lines: list[str], metrics_line: str,
                           player_photo_bytes: bytes | None, crest_bytes: bytes | None):
    from matplotlib.patches import FancyBboxPatch
    from PIL import Image

    if ax is None:
        return

    ax.set_xlim(0, 1)
    ax.set_ylim(0, 1)
    ax.axis('off')

    band = FancyBboxPatch((0.02, 0.08), 0.96, 0.84, boxstyle='round,pad=0.02,rounding_size=0.03',
                          transform=ax.transAxes, facecolor='#0f172a', edgecolor='none', zorder=1)
    ax.add_patch(band)

    def _draw_side_image(data: bytes | None, center_x: float, label: str):
        size = 0.22
        center_y = 0.55

        def _placeholder():
            ph = FancyBboxPatch(
                (center_x - size / 2, center_y - size / 2),
                size,
                size,
                boxstyle='round,pad=0.015,rounding_size=0.025',
                transform=ax.transAxes,
                facecolor='#e2e8f0',
                edgecolor='none',
                alpha=0.55,
                zorder=2,
            )
            ax.add_patch(ph)
            ax.text(center_x, center_y, label, ha='center', va='center', fontsize=9, color='#64748b',
                    transform=ax.transAxes, zorder=3)

        if not data:
            _placeholder()
            return
        try:
            img = Image.open(io.BytesIO(data)).convert('RGBA')
        except Exception:
            _placeholder()
            return

        width, height = img.size
        if width == 0 or height == 0:
            _placeholder()
            return

        scale = size / max(width, height)
        display_w = width * scale
        display_h = height * scale
        x0 = center_x - display_w / 2
        x1 = center_x + display_w / 2
        y0 = center_y - display_h / 2
        y1 = center_y + display_h / 2
        ax.imshow(img, extent=(x0, x1, y0, y1), zorder=3)

    _draw_side_image(player_photo_bytes, 0.12, 'FOTO')
    _draw_side_image(crest_bytes, 0.88, 'ESCUDO')

    ax.text(0.5, 0.74, title, fontsize=18, weight='bold', color='white', ha='center', va='center',
            transform=ax.transAxes, zorder=4)

    y = 0.48
    for line in [l for l in player_lines if l]:
        ax.text(0.5, y, line, fontsize=11, color='#cbd5e1', ha='center', va='center',
                transform=ax.transAxes, zorder=4)
        y -= 0.12

    if metrics_line:
        ax.text(0.5, 0.20, metrics_line, fontsize=9, color='#94a3b8', ha='center', va='center',
                transform=ax.transAxes, zorder=4)

    ax.text(0.03, 0.16, datetime.now().strftime('%d %b %Y'), fontsize=9, color='#94a3b8',
            transform=ax.transAxes, zorder=4)
    ax.set_xlim(0, 1)
    ax.set_ylim(0, 1)


def _prepare_pdf_context(df: pd.DataFrame, player_a: str, player_b: str | None, metrics: list[str],
                         color_a: str, color_b: str) -> dict:
    metrics = (metrics or [])[:16]
    row_a = df[df['Player'] == player_a].iloc[0]
    values_a = _values_for_player(row_a, metrics)

    row_b = None
    values_b = None
    if player_b:
        row_b = df[df['Player'] == player_b].iloc[0]
        values_b = _values_for_player(row_b, metrics)

    lowers, uppers = _bounds_from_df(df, metrics)
    radar = Radar(metrics, lowers, uppers, num_rings=4)

    colors = [color_a] + ([color_b] if player_b else [])
    players = [player_a] + ([player_b] if player_b else [])

    return {
        'metrics': metrics,
        'row_a': row_a,
        'row_b': row_b,
        'values_a': values_a,
        'values_b': values_b,
        'radar': radar,
        'colors': colors,
        'players': players,
    }


# ======= Build an A4 PDF (Radar + Bars) =======
def make_radar_bars_pdf_a4(df: pd.DataFrame, player_a: str, player_b: str | None, metrics: list[str],
                           color_a: str, color_b: str = '#E76F51') -> io.BytesIO:
    ctx = _prepare_pdf_context(df, player_a, player_b, metrics, color_a, color_b)
    layout = _PdfRadarLayout(ctx['metrics'], include_header=True)

    title_a = _player_pdf_title(ctx['row_a'])
    subtitle_a = _player_pdf_subtitle(ctx['row_a'])
    title = title_a
    info_lines = [f"Jogador A • {subtitle_a}" if subtitle_a else 'Jogador A']

    label_b = None
    color_b_val = None
    if ctx['row_b'] is not None:
        title_b = _player_pdf_title(ctx['row_b'])
        subtitle_b = _player_pdf_subtitle(ctx['row_b'])
        title = f"{title_a} vs {title_b}"
        if subtitle_b:
            info_lines.append(f"Jogador B • {subtitle_b}")
        else:
            info_lines.append('Jogador B')
        label_b = ctx['players'][1]
        color_b_val = ctx['colors'][1]
    info_lines.append(f"Métricas selecionadas: {len(ctx['metrics'])}")

    _render_basic_pdf_header(layout.header_ax, title, info_lines)

    _draw_pdf_radar(
        layout.radar_ax,
        ctx['radar'],
        ctx['values_a'],
        ctx['values_b'],
        ctx['colors'][0],
        color_b_val,
        ctx['players'][0],
        label_b,
    )

    for ax, metric in zip(layout.bar_axes, ctx['metrics']):
        stats, player_infos = _prepare_metric_bar_context(df, metric, ctx['players'])
        _draw_metric_bar_axis(ax, metric, stats, player_infos, ctx['colors'])

    buf = io.BytesIO()
    layout.figure.savefig(buf, format='pdf', bbox_inches='tight', pad_inches=0.2)
    plt.close(layout.figure)
    buf.seek(0)
    return buf


def make_radar_bars_pdf_a4_pro(df: pd.DataFrame, player_a: str, player_b: str | None, metrics: list[str],
                               color_a: str, color_b: str = '#E76F51',
                               player_photo_bytes: bytes | None = None,
                               crest_bytes: bytes | None = None) -> io.BytesIO:
    ctx = _prepare_pdf_context(df, player_a, player_b, metrics, color_a, color_b)
    layout = _PdfRadarLayout(ctx['metrics'], include_header=True)

    title_a = _player_pdf_title(ctx['row_a'])
    subtitle_a = _player_pdf_subtitle(ctx['row_a'])
    title = title_a
    player_lines = [subtitle_a]

    label_b = None
    color_b_val = None
    if ctx['row_b'] is not None:
        title_b = _player_pdf_title(ctx['row_b'])
        subtitle_b = _player_pdf_subtitle(ctx['row_b'])
        title = f"{title_a} vs {title_b}"
        player_lines.append(subtitle_b)
        label_b = ctx['players'][1]
        color_b_val = ctx['colors'][1]

    metrics_line = f"{len(ctx['metrics'])} métricas no radar"
    _render_pro_pdf_header(layout.header_ax, title, player_lines, metrics_line, player_photo_bytes, crest_bytes)

    _draw_pdf_radar(
        layout.radar_ax,
        ctx['radar'],
        ctx['values_a'],
        ctx['values_b'],
        ctx['colors'][0],
        color_b_val,
        ctx['players'][0],
        label_b,
    )

    for ax, metric in zip(layout.bar_axes, ctx['metrics']):
        stats, player_infos = _prepare_metric_bar_context(df, metric, ctx['players'])
        _draw_metric_bar_axis(ax, metric, stats, player_infos, ctx['colors'])

    buf = io.BytesIO()
    layout.figure.savefig(buf, format='pdf', bbox_inches='tight', dpi=300)
    plt.close(layout.figure)
    buf.seek(0)
    return buf

>>>>>>> 579bb283
# ===================== SIDEBAR — Controls =====================
st.sidebar.header("⚙️ Settings")
up = st.sidebar.file_uploader("Upload merged Excel (WyScout + SkillCorner)", type=["xlsx"])
TOPN = st.sidebar.slider("Top N per ranking", 5, 50, 10, 1)
pos_filter = st.sidebar.text_input("Filter by Position (regex)", value="")
team_filter = st.sidebar.text_input("Filter by Team (exact match)", value="")
demo_mode = st.sidebar.checkbox("Demo mode (synthetic data)", value=False)
min_minutes = st.sidebar.number_input(
    "Minimum minutes played",
    min_value=0,
    value=0,
    step=90,
    help="Apenas os Rankings respeitarão este filtro. Radar e percentis usam o dataset completo."
)

# ===================== SIDEBAR NAVIGATION =====================

# --- Prepare df_all early so all pages can rely on it ---
df = None
if demo_mode:
    st.warning("Demo mode is ON — using a small synthetic sample for all pages.")
    df_demo = pd.DataFrame({
        "Player": ["Player A","Player B","Player C"],
        "Short Name": ["P. A","P. B","P. C"],
        "Team": ["RFS Riga","RFS Riga","RFS Riga"],
        "Position": ["FW","MF","DF"],
        "Minutes played": [900, 850, 780],
        "xG per 90":[0.35,0.20,0.05],
        "xA per 90":[0.18,0.25,0.07],
        "Successful attacking actions per 90":[3.2, 2.1, 1.4],
        "Conceded goals per 90":[0.4, 0.6, 0.8],
    })
    df = compute_composite_metrics(df_demo, DEFAULT_OFF_WEIGHTS)
elif up is not None:
    try:
        df_raw = _load_excel(up)
        df = compute_composite_metrics(df_raw, DEFAULT_OFF_WEIGHTS)
    except Exception as e:
        st.error("Erro ao carregar/calcular métricas.")
        st.exception(e)

if df is not None and not df.empty:
    df_all = _fix_npxg_block(df.copy())
page = st.sidebar.radio("📑 Pages", ["Dashboard", "Metrics Documentation", "Ferramenta de Busca"])

if page == "Metrics Documentation":
    st.title("📘 Composite Metrics Documentation")
    st.caption("Explanation of each composite metric and how it is calculated.")

    st.header("Offensive Metrics")
    st.markdown("""
**Offensive Production (per 90)**  
Weighted sum of attacking contributions such as:  
- Successful attacking actions per 90  
- xG per 90  
- xA per 90  
- Key passes per 90  
- Deep completions, progressive runs, smart passes, crosses to the goalie box, touches in box, etc.  
Weights are predefined (higher for xG/xA/key passes, lower for crosses/touches).
    """)

    st.header("Defensive Metrics")
    st.markdown("""
**Defensive Production (per 90)**  
Sum of:  
- Successful defensive actions per 90  
- Defensive duel efficiency *(duels × win%)*  
- Aerial duel efficiency *(duels × win%)*  
- Sliding tackles *(possession-adjusted)*  
- Interceptions *(possession-adjusted)*  
- Shots blocked per 90  
    """)

    st.header("Physical + Technical Composites")
    st.markdown("""
These normalize offensive and defensive production by physical output:

- **Work Rate Offensive** = *Offensive Production* ÷ *Total Distance (km per 90)*  
- **Work Rate Defensive** = *Defensive Production* ÷ *Total Distance (km per 90)*  

- **Offensive Intensity** = *Offensive Production* ÷ *(High-intensity + Running Distance, km per 90)*  
- **Defensive Intensity** = *Defensive Production* ÷ *(High-intensity + Running Distance, km per 90)*  

- **Offensive Explosion** = *Offensive Production* ÷ *Explosive Events* *(HSR, Sprints, Explosive Accelerations)*  
- **Defensive Explosion** = *Defensive Production* ÷ *Explosive Events*
    """)

    st.header("Radar Composite Metrics")
    st.markdown("""
These are normalized **[0–100]** composites built from z-scores of component stats:

- **xG Buildup**: weighted mix of xA, shot assists, npxG, key passes, deep completions, accurate passing.  
- **Creativity**: smart passes, through passes, passes to penalty area + their accuracy.  
- **Progression**: progressive passes, runs, dribbles, accelerations + accuracy of progressive actions.  
- **Defence**: defensive actions, interceptions, tackles, duels, aerials.  
- **Involvement**: combined measure of touches, passes, duels, interceptions, box presence.  
- **Discipline**: negative metric (fouls, yellows, reds).  
- **Finishing**: conversion rate, non-penalty goals, shots on target, G-xG, npxG/shot.  
- **Poaching**: balance of shot efficiency, box presence, receiving passes.  
- **Aerial Threat / Aerial Defence**: heading goals, aerial duel volume & success, interceptions, blocks.  
- **Passing Quality**: weighted mix of passing volume + accuracy across directions.  
- **Box Threat**: ratio of npxG per 90 to log(touches in box + 1).
    """)

    st.info("All metrics are scaled and normalized to ensure fair comparisons across players.")
    st.stop()

# ===================== MAIN =====================
if page == "Dashboard":
    st.title("⚽ Composite Metrics & Radar")

    st.caption("Integrated with composite metrics + physical/technical composites")



    df = None

    if demo_mode:

        st.warning("Demo mode is ON — synthetic sample loaded.")

        df_demo = pd.DataFrame({

            "Player": ["Player A","Player B","Player C"],

            "Team": ["X","Y","Z"],

            "Position": ["CF","RW","DMF"],

            "Minutes played": [900, 880, 910],

            "Successful attacking actions per 90":[5,7,2],

            "xG per 90":[0.3,0.2,0.1],

            "xA per 90":[0.2,0.4,0.05],

            "Key passes per 90":[1.2,1.5,0.6],

            "Deep completions per 90":[1.0,0.8,0.4],

            "Deep completed crosses per 90":[0.2,0.5,0.0],

            "Progressive runs per 90":[1.1,1.6,0.3],

            "Passes to penalty area per 90":[0.6,0.9,0.2],

            "Smart passes per 90":[0.4,0.5,0.2],

            "Crosses to goalie box per 90":[0.1,0.3,0.0],

            "Touches in box per 90":[3.5,4.0,1.2],

            "xG":[6.0, 4.8, 1.2],

            "Goals":[5,4,1],

            "Penalties taken":[1,0,0],

            "Shots":[20,18,9],

            "Shot assists per 90":[0.5,0.8,0.2],

            "Second assists per 90":[0.1,0.2,0.0],

            "Accurate passes %":[82,78,90],

            "Through passes per 90":[0.3,0.6,0.1],

            "Accurate smart passes, %":[55,52,60],

            "Accurate through passes, %":[42,38,50],

            "Accurate passes to penalty area, %":[40,44,35],

            "Progressive passes per 90":[3.0,3.8,1.2],

            "Accurate progressive passes, %":[68,62,70],

            "Dribbles per 90":[2.0,3.5,0.8],

            "Successful dribbles, %":[55,48,52],

            "Accelerations per 90":[1.2,1.8,0.6],

            "Successful defensive actions per 90":[4.0,2.0,6.0],

            "Defensive duels per 90":[5.0,3.0,8.0],

            "Defensive duels won, %":[60,55,68],

            "Aerial duels per 90":[2.0,1.0,3.0],

            "Aerial duels won, %":[50,45,62],

            "PAdj Sliding tackles":[0.3,0.1,0.7],

            "PAdj Interceptions":[0.8,0.4,1.2],

            "Shots blocked per 90":[0.2,0.1,0.5],

            "Passes per 90":[35,42,55],

            "Received passes per 90":[12,14,10],

            "Touches per 90":[50,48,62],

            "Passes to final third per 90":[2.2,1.9,1.5],

            "Accurate passes to final third, %":[70,64,72],

            "Forward passes per 90":[12,14,10],

            "Accurate forward passes, %":[78,75,82],

            "Long passes per 90":[3.0,2.0,5.0],

            "Accurate long passes, %":[55,48,62],

            "Lateral passes per 90":[7.0,8.0,6.0],

            "Accurate lateral passes, %":[90,88,92],

            "Back passes per 90":[4.0,6.0,5.0],

            "Accurate back passes, %":[94,96,95],

            "Head goals per 90":[0.05,0.02,0.03],

            "Goal conversion, %":[18,15,8],

            "Shots on target, %":[45,42,38],

            "Fouls per 90":[1.5,1.8,2.2],

            "Yellow cards per 90":[0.2,0.15,0.25],

            "Red cards per 90":[0.01,0.0,0.02],

            "Distance P90":[10000,9800,10500],

            "Running Distance P90":[8000,7800,8200],

            "HI Distance P90":[1500,1300,1100],

            "HSR Distance P90":[600,550,500],

            "Sprint Distance P90":[250,220,200],

            "HSR Count P90":[40,35,30],

            "Sprint Count P90":[15,12,10],

            "Explosive Acceleration to HSR Count P90":[3,2,2],

            "Explosive Acceleration to Sprint Count P90":[1,1,1],

        })

        df = compute_composite_metrics(df_demo, DEFAULT_OFF_WEIGHTS)
if page == "Ferramenta de Busca":
    # --- Garantia: só continue se df_all existir e estiver pronto ---
    try:
        _df_all_ready = hasattr(df_all, "columns") and len(df_all.columns) > 0
    except NameError:
        _df_all_ready = False
    if not _df_all_ready:
        st.info("Envie o Excel combinado na barra lateral (ou ative o modo Demo) para usar a Ferramenta de Busca.")
        st.stop()

    st.title("🔎 Ferramenta de Busca")
    st.caption("Filtre jogadores por **percentis mínimos** em um *position preset*. Os percentis são calculados no **dataset completo** (com inversão de métricas negativas), enquanto o filtro de **minutos** é aplicado ao final.")

    # Seleção de preset e configuração dos limiares
    preset_name = st.selectbox("Position preset", options=list(PRESETS.keys()))
    metrics_for_preset = PRESETS[preset_name]

    use_global = st.checkbox("Usar um único percentil mínimo para todas as métricas", value=True)
    global_min = st.slider("Percentil mínimo (todas as métricas)", 0, 100, 70, help="Aplica-se somente se a opção acima estiver marcada.")

    # Limiares por métrica
    thresholds = {}
    if use_global:
        thresholds = {m: global_min for m in metrics_for_preset}
    else:
        st.markdown("#### Limiares por métrica")
        for m in metrics_for_preset:
            thresholds[m] = st.slider(f"{m}", 0, 100, 70)

        # Cálculo de percentis por métrica (dataset completo) — rank-based (0–100)
    def _percentile_rank_series(s: pd.Series, ascending: bool) -> pd.Series:
        s_num = pd.to_numeric(s, errors="coerce")
        mask = s_num.notna()
        n = int(mask.sum())
        out = pd.Series(np.nan, index=s.index)
        if n <= 1:
            return out
        r = s_num[mask].rank(ascending=ascending, method="average")
        out.loc[mask] = 100.0 * (n - r) / (n - 1)
        return out

    percent_cols = {}
    for m in metrics_for_preset:
        if m in df_all.columns:
            ascending = (m in NEGATE_METRICS)  # métricas negativas: menor é melhor
            percent_cols[m] = _percentile_rank_series(df_all[m], ascending=ascending)

    res = df_all.copy()
    for m, col in percent_cols.items():
        res[f"{m} (pct)"] = col

    # Colunas base e lista de colunas de percentil
    base_cols = [c for c in ["Player", "Short Name", "Team", "Position", "Minutes played", "Minutes"] if c in res.columns]
    pct_col_names = [f"{m} (pct)" for m in metrics_for_preset if f"{m} (pct)" in res.columns]


    # Aplica filtros de minutes, team e posição já existentes
    if "Minutes played" in res.columns:
        min_col = "Minutes played"
    elif "Minutes" in res.columns:
        min_col = "Minutes"
    else:
        min_col = None

    if min_col is not None and isinstance(min_minutes, (int, float)):
        res = res[pd.to_numeric(res[min_col], errors="coerce").fillna(0) >= float(min_minutes)]

    if team_filter:
        if "Team" in res.columns:
            res = res[res["Team"].astype(str) == team_filter]

    if pos_filter:
        if "Position" in res.columns:
            res = res[res["Position"].astype(str).str.contains(pos_filter)]

    # Filtro por percentis mínimos (todas as métricas do preset)
    mask = pd.Series(True, index=res.index)
    for m in metrics_for_preset:
        pct_col = f"{m} (pct)"
        if pct_col in res.columns:
            mask &= (pd.to_numeric(res[pct_col], errors="coerce") >= thresholds.get(m, 0))
        else:
            # Se a métrica não existir, o jogador falha no critério
            mask &= False
    res = res[mask]

    # Ordenação por média dos percentis do preset (opcional)
    pct_cols = [f"{m} (pct)" for m in metrics_for_preset if f"{m} (pct)" in res.columns]
    if pct_cols:
        res["Media pct (preset)"] = res[pct_cols].mean(axis=1)
        res = res.sort_values("Media pct (preset)", ascending=False)

    # Mostra resultados
    show_cols = base_cols + pct_col_names
    show_cols = [c for c in show_cols if c in res.columns]
    st.markdown(f"**Jogadores encontrados:** {len(res)}")
    if len(show_cols) == 0:
        st.info("Nenhuma coluna válida para exibir.")
    else:
        st.dataframe(res[show_cols].reset_index(drop=True))

    # Download
    csv_bytes = res[show_cols].to_csv(index=False).encode("utf-8") if show_cols else b""
    st.download_button("Baixar resultados (CSV)", data=csv_bytes, file_name="busca_percentis.csv", mime="text/csv")

else:
    if up is None:
        st.info("Upload your merged Excel on the left panel to begin (or enable Demo mode).")
    else:
        with st.spinner("Loading data and computing metrics…"):
            try:
                df_raw = _load_excel(up)
                df = compute_composite_metrics(df_raw, DEFAULT_OFF_WEIGHTS)
            except Exception as e:
                st.error("There was an error while computing metrics.")
                st.exception(e)

if df is None or df.empty:
    st.stop()

# Enforce presence of Minutes played
if "Minutes played" not in df.columns:
    st.error("Arquivo não possui a coluna 'Minutes played'. Renomeie a coluna para exatamente 'Minutes played' e reenvié.")
    st.stop()

# Keep global (df_all) for all calculations; df_view only controls Rankings listing
df_all = df.copy()
df_all = _fix_npxg_block(df_all)

df_view = df_all[df_all["Minutes played"].fillna(0) >= int(min_minutes)].copy()
st.caption(
    f"Filtro de minutos afeta apenas os **Rankings** (mostra {df_view.shape[0]} de {df_all.shape[0]} jogadores). "
    "Cálculos de radar e percentis permanecem sobre o dataset completo."
)

# ===================== KPIs =====================
st.subheader("Overview")
col1, col2, col3, col4 = st.columns(4)
with col1: st.markdown(f"<div class='metric-card'><div class='subtle small'>Players</div><h3>{df_all.shape[0]}</h3></div>", unsafe_allow_html=True)
with col2: st.markdown(f"<div class='metric-card'><div class='subtle small'>Teams</div><h3>{df_all['Team'].nunique() if 'Team' in df_all.columns else '—'}</h3></div>", unsafe_allow_html=True)
with col3: st.markdown(f"<div class='metric-card'><div class='subtle small'>Positions</div><h3>{df_all['Position'].nunique() if 'Position' in df_all.columns else '—'}</h3></div>", unsafe_allow_html=True)
with col4: st.markdown(f"<div class='metric-card'><div class='subtle small'>Columns</div><h3>{df_all.shape[1]}</h3></div>", unsafe_allow_html=True)

# ===================== Rankings =====================
st.markdown("<div class='section'>Rankings</div>", unsafe_allow_html=True)

def _leaderboard(metric):
    d = df_view.copy()
    if d.empty:
        st.info("Nenhum jogador atende ao filtro de minutos para exibição no ranking.")
        return
    if team_filter:
        d = d[d["Team"].astype(str) == team_filter]
    if pos_filter:
        d = d[d["Position"].astype(str).str.contains(pos_filter)]
    if metric not in d.columns:
        st.warning(f"Métrica {metric} não encontrada no dataset.")
        return
    id_cols = [c for c in ID_COLS_CANDIDATES if c in d.columns]
    cols = id_cols + [
        "Work Rate Offensive","Offensive Intensity","Offensive Explosion",
        "Work Rate Defensive","Defensive Intensity","Defensive Explosion",
        "Creativity","Progression","Defence","Passing Quality","Aerial Defence",
        "Involvement","Discipline","xG Buildup","Box Threat","Finishing",
        "Poaching","Aerial Threat","npxG per 90","npxG per Shot","G-xG",
    ]
    present = [c for c in cols if c in d.columns]
    out = d.dropna(subset=[metric]).sort_values(metric, ascending=False).head(TOPN)
    st.dataframe(out[present], use_container_width=True)

t1, t2, t3, t4, t5, t6 = st.tabs([
    "Work Rate Offensive","Offensive Intensity","Offensive Explosion",
    "Work Rate Defensive","Defensive Intensity","Defensive Explosion",
])
with t1: _leaderboard("Work Rate Offensive")
with t2: _leaderboard("Offensive Intensity")
with t3: _leaderboard("Offensive Explosion")
with t4: _leaderboard("Work Rate Defensive")
with t5: _leaderboard("Defensive Intensity")
with t6: _leaderboard("Defensive Explosion")

# ===================== Radar Generator + Ranking Bars =====================
st.markdown("<div class='section'>Radar Generator</div>", unsafe_allow_html=True)

def _merge_presets(preset_names: list[str], df: pd.DataFrame) -> list[str]:
    merged = []
    for p in preset_names:
        for m in PRESETS.get(p, []):
            if m in df.columns and df[m].notna().any() and m not in merged:
                merged.append(m)
    return merged

colA, colB = st.columns([1, 2])
with colA:
    all_presets = list(PRESETS.keys())
    selected_presets = st.multiselect(
        "Position presets (choose up to 3)",
        options=all_presets,
        default=[all_presets[0]]
    )
    if len(selected_presets) > 3:
        st.warning("You selected more than 3 presets; only the first 3 will be used.")
        selected_presets = selected_presets[:3]

    metrics_from_presets = _merge_presets(selected_presets, df_all)

    metrics_all = sorted([
        c for c in df_all.columns
        if c not in ID_COLS_CANDIDATES and pd.api.types.is_numeric_dtype(df_all[c])
    ])

    default_metrics = metrics_from_presets[:16] if metrics_from_presets else []
    metrics_sel = st.multiselect(
        "Metrics in radar (max 16)",
        options=metrics_all,
        default=default_metrics,
        help="You can add/remove metrics. If multiple presets are selected, duplicates are removed automatically."
    )
    if len(metrics_sel) > 16:
        st.info(f"You selected {len(metrics_sel)} metrics; only the first 16 will be plotted.")

    players = sorted(df_all["Player"].dropna().unique().tolist()) if "Player" in df_all.columns else []
    p1 = st.selectbox("Player A", players)
    p2 = st.selectbox("Player B (optional)", ["—"] + players)
    color_a = st.color_picker("Color A", "#2A9D8F")
    color_b = st.color_picker("Color B", "#E76F51")
# Download button for combined PNG
if p1 and metrics_sel:
    png_buf = make_radar_bars_png(
        df_all,
        p1,
        None if p2 == "—" else p2,
        metrics_sel,
        color_a,
        color_b,
    )
    st.download_button(
        "⬇️ Download Radar + Barras (PNG)",
        data=png_buf.getvalue(),
        file_name="radar_barras.png",
        mime="image/png",
    )
with colB:
    if p1 and metrics_sel:
        plot_radar(df_all, p1, None if p2 == "—" else p2, metrics_sel, color_a, color_b)
        render_metric_rank_bars(df_all, p1, metrics_sel, None if p2 == "—" else p2)

# ===================== Export =====================
st.markdown("<div class='section'>Export</div>", unsafe_allow_html=True)
st.download_button(
    "Download full CSV",
    df_all.to_csv(index=False).encode("utf-8"),
    file_name="composite_metrics_base.csv",
    mime="text/csv",
)


# --- Revised presets (auto-generated) ---
PRESETS = {'aerial_duels': ['Aerial Threat',
                  'Aerial Defence',
                  'Aerial duels per 90',
                  'Aerial duels won, %',
                  'Head goals per 90',
                  'Involvement',
                  'Defence'],
 'attacking_midfielder': ['Creativity',
                          'Progression',
                          'xA per 90',
                          'Key passes per 90',
                          'Smart passes per 90',
                          'Deep completions per 90',
                          'Work Rate Offensive',
                          'Offensive Intensity',
                          'Offensive Explosion'],
 'center_back': ['Defence',
                 'Aerial Defence',
                 'Aerial duels per 90',
                 'Aerial duels won, %',
                 'Defensive duels per 90',
                 'Defensive duels won, %',
                 'PAdj Interceptions',
                 'PAdj Sliding tackles',
                 'Passes to final third per 90',
                 'Accurate passes %',
                 'Work Rate Defensive',
                 'Defensive Intensity',
                 'Defensive Explosion'],
 'central_midfielder': ['Progression',
                        'Passing Quality',
                        'PAdj Interceptions',
                        'Successful defensive actions per 90',
                        'Work Rate Defensive',
                        'Defensive Intensity',
                        'Passes to final third per 90',
                        'Progressive runs per 90',
                        'Deep completions per 90'],
 'counter_attack': ['Progression',
                    'Accelerations per 90',
                    'Dribbles per 90',
                    'Successful dribbles, %',
                    'npxG per 90',
                    'Finishing',
                    'Box Threat'],
 'crossing': ['Crossing',
              'Accurate crosses, %',
              'Deep completed crosses per 90',
              'xA per 90',
              'Shot assists per 90',
              'Creativity',
              'Passing Quality'],
 'defensive_actions': ['Defence',
                       'Aerial Defence',
                       'PAdj Interceptions',
                       'Successful defensive actions per 90',
                       'Defensive duels won, %',
                       'Shots blocked per 90',
                       'Discipline'],
 'defensive_midfielder': ['Defence',
                          'Progression',
                          'Discipline',
                          'PAdj Interceptions',
                          'Successful defensive actions per 90',
                          'Work Rate Defensive',
                          'Defensive Intensity',
                          'Defensive Explosion',
                          'Defensive duels won, %',
                          'Aerial duels won, %'],
 'forward': ['npxG per 90',
             'xG per 90',
             'Shots per 90',
             'Shots on target, %',
             'xA per 90',
             'Key passes per 90',
             'Touches in box per 90',
             'Progressive runs per 90',
             'Deep completions per 90',
             'Finishing',
             'Poaching',
             'Aerial Threat',
             'Work Rate Offensive',
             'Offensive Intensity',
             'Offensive Explosion'],
 'full_back': ['Progression',
               'Creativity',
               'Passing Quality',
               'Aerial Defence',
               'Deep completed crosses per 90',
               'Progressive runs per 90',
               'Crosses per 90',
               'Work Rate Defensive',
               'Defensive Intensity',
               'Defensive Explosion'],
 'general_summary': ['Involvement', 'Creativity', 'Box Threat', 'Discipline'],
 'playmaking_build_up': ['Successful attacking actions per 90',
                         'Deep completions per 90',
                         'Key passes per 90',
                         'Discipline',
                         'Creativity',
                         'Passing Quality',
                         'Progression'],
 'shooting': ['npxG per 90',
              'npxG per Shot',
              'Finishing',
              'Goal conversion, %',
              'Shots on target, %',
              'G-xG',
              'Box Threat'],
 'striker': ['Involvement',
             'npxG per 90',
             'npxG per Shot',
             'Finishing',
             'Poaching',
             'Aerial Threat',
             'Box Threat',
             'Touches in box per 90',
             'Shots per 90',
             'Shots on target, %'],
 'winger': ['Creativity',
            'Progression',
            'Dribbles per 90',
            'Dribbles won, %',
            'Crosses per 90',
            'Accurate crosses, %',
            'Deep completed crosses per 90',
            'Progressive runs per 90',
            'xA per 90',
            'Key passes per 90',
            'Work Rate Offensive',
            'Offensive Intensity',
            'Offensive Explosion',
            'Successful dribbles, %']}


# --- Guarantee fusion of playmaking + build_up into playmaking_build_up (runs after any PRESETS re-definitions) ---
def _radar_norm_key__pm_bu(s: str) -> str:
    return (
        str(s).strip().lower().replace("-", "_").replace(" ", "_")
    )

def _radar_dedup_keep_order__pm_bu(seq):
    seen = set(); out = []
    for x in seq:
        if x not in seen:
            out.append(x); seen.add(x)
    return out

try:
    _keys_map = { _radar_norm_key__pm_bu(k): k for k in list(PRESETS.keys()) }
    _k_play  = _keys_map.get("playmaking")
    _k_build = _keys_map.get("build_up") or _keys_map.get("buildup")
    if _k_play and _k_build:
        _merged = _radar_dedup_keep_order__pm_bu(PRESETS[_k_play] + PRESETS[_k_build])
        _CORE = {"Progression", "Creativity", "Passing Quality", "xG Buildup", "Defence", "Involvement"}
        _core_cnt = 0; _merged_limited = []
        for m in _merged:
            if m in _CORE:
                if _core_cnt >= 3:
                    continue
                _core_cnt += 1
            _merged_limited.append(m)
        PRESETS["playmaking_build_up"] = _merged_limited[:10]
        del PRESETS[_k_play]
        del PRESETS[_k_build]
except Exception as _e:
    # Do not break the app if fusion fails for any reason
    pass


# --- A4 PDF export: horizontal percentiles-by-cohort bars with P50/P80 guides ---
import numpy as np, pandas as pd
import matplotlib.pyplot as plt
from matplotlib.backends.backend_pdf import PdfPages

def _percentile_rank_by_cohort_safe(df: pd.DataFrame, metric: str,
                                    league_col: str = "League", pos_col: str = "Position",
                                    season_col: str | None = None) -> pd.Series:
    s = pd.to_numeric(df.get(metric, pd.Series(index=df.index, dtype=float)), errors="coerce")
    mask = s.notna()
    out = pd.Series(np.nan, index=df.index)

    group_cols = [c for c in [league_col, pos_col, season_col] if c and c in df.columns]
    if not group_cols:
        def _pct_rank(x):
            n = x.shape[0]
            if n <= 1: return pd.Series(np.nan, index=x.index)
            r = x.rank(ascending=False, method="average")
            return 100.0 * (n - r) / (n - 1)
        out.loc[mask] = _pct_rank(s[mask])
        return out

    grp_keys = df.loc[mask, group_cols].apply(tuple, axis=1)
def _choose_default_blocks(df: pd.DataFrame) -> dict:
    blocks = {}
    cand_off = [c for c in [
        "npxG per 90","Non-penalty goals per 90","Shots per 90","Shots on target, %",
        "xA per 90","Key passes per 90","Smart passes per 90","Deep completions per 90",
        "Touches in box per 90","Box Threat"
    ] if c in df.columns]
    if cand_off: blocks["Perfil ofensivo"] = cand_off[:8]

    cand_prog = [c for c in [
        "Passes to final third per 90","Passes to penalty area per 90","Progressive runs per 90",
        "Progressive passes per 90","Accurate passes, %"
    ] if c in df.columns]
    if cand_prog: blocks["Progressão"] = cand_prog[:8]

    cand_def = [c for c in [
        "Successful defensive actions per 90","PAdj Interceptions","Defensive duels won, %",
        "Aerial duels won, %","Recoveries per 90","Discipline"
    ] if c in df.columns]
    if cand_def: blocks["Defesa/Pressão"] = cand_def[:8]

    return blocks

def export_player_pdf_a4_bars(df: pd.DataFrame, player_name: str,
                              cohort_filters: dict | None = None,
                              blocks: dict | None = None,
                              output_path: str = "player_report.pdf",
                              league_col: str = "League", pos_col: str = "Position",
                              season_col: str | None = None, minutes_col: str = "Minutes played"):
    """
    Creates a 1–2 page A4 landscape PDF with horizontal percentile bars by cohort and cut lines at P50/P80.
    - df: your master dataframe
    - player_name: exact name from df['Player']
    - cohort_filters: e.g., {"League": "Championship", "Position": "CB"} to restrict coorte
    - blocks: dict of {"Section title": [metric1, metric2, ...]}. If None, a sensible default is chosen.
    """
    if "Player" not in df.columns:
        raise ValueError("DataFrame must have a 'Player' column.")

    d = df.copy()
    if cohort_filters:
        for k, v in cohort_filters.items():
            if k in d.columns:
                d = d[d[k] == v]

    cohort_df = d if len(d) >= 3 else df

    if blocks is None:
        blocks = _choose_default_blocks(cohort_df)

    if player_name in d["Player"].values:
        row = d[d["Player"] == player_name].iloc[0]
    else:
        row = df[df["Player"] == player_name].iloc[0]
        d = df

    try:
        minutes = float(row.get(minutes_col, np.nan))
    except Exception:
        minutes = np.nan

    pos = row.get(pos_col) if pos_col in row.index else None
    league = row.get(league_col) if league_col in row.index else None

    plot_blocks = []
    for title, metrics in blocks.items():
        avail = [m for m in metrics if m in cohort_df.columns]
        if not avail: 
            continue
        pct_map = {}
        raw_map = {}
        for m in avail:
            pct_series = _percentile_rank_by_cohort_safe(cohort_df, m, league_col, pos_col, season_col)
            pct_series = pct_series.reindex(cohort_df.index)
            val_pct = np.nan
            if row.name in pct_series.index and pd.notna(pct_series.loc[row.name]):
                val_pct = float(pct_series.loc[row.name])
            pct_map[m] = val_pct
            try:
                raw_map[m] = float(pd.to_numeric(d.loc[row.name][m], errors="coerce")) if (row.name in d.index and m in d.columns) else np.nan
            except Exception:
                raw_map[m] = np.nan
        kept = [m for m in avail if not np.isnan(pct_map[m])]
        if kept:
            plot_blocks.append((title, kept, pct_map, raw_map))

    if not plot_blocks:
        raise ValueError("No metrics available to plot for the selected player/cohort.")

    a4_landscape = (11.69, 8.27)
    with PdfPages(output_path) as pdf:
        per_page = 3
        for page_idx in range(0, len(plot_blocks), per_page):
            page_blocks = plot_blocks[page_idx:page_idx+per_page]

            fig = plt.figure(figsize=a4_landscape)
            fig.suptitle(
                f"{player_name} — {pos or ''} — {league or ''}  |  Percentis por coorte"
                + (f"  |  Minutos: {int(minutes)}" if not np.isnan(minutes) else ""),
                fontsize=14, y=0.98
            )

            top = 0.90; left = 0.08; right = 0.95; vspace = 0.26
            for bi, (title, mets, pmap, rmap) in enumerate(page_blocks):
                ax = fig.add_axes([left, top - (bi+1)*vspace + 0.03, right-left, vspace-0.06])
                vals = [pmap[m] for m in mets]
                y = np.arange(len(mets))
                ax.barh(y, vals)
                ax.set_yticks(y, labels=mets, fontsize=9)
                ax.set_xlim(0, 100)
                ax.set_xlabel("Percentil (0–100)")
                ax.set_title(title, loc="left", fontsize=12)

                ax.axvline(50, linestyle="--", linewidth=1)
                ax.axvline(80, linestyle="--", linewidth=1)

                for yi, m in enumerate(mets):
                    rv = rmap[m]
                    if not (rv is None or np.isnan(rv)):
                        ax.text(vals[yi] + 1, yi, f"{rv:.2f}", va="center", fontsize=8)

                ax.grid(True, axis="x", linewidth=0.3, alpha=0.4)
            pdf.savefig(fig, bbox_inches="tight")
            plt.close(fig)<|MERGE_RESOLUTION|>--- conflicted
+++ resolved
@@ -910,8 +910,6 @@
     buf.seek(0)
     return buf
 
-<<<<<<< HEAD
-=======
 
 # ======= PDF LAYOUT HELPERS =======
 class _PdfRadarLayout:
@@ -1280,7 +1278,6 @@
     buf.seek(0)
     return buf
 
->>>>>>> 579bb283
 # ===================== SIDEBAR — Controls =====================
 st.sidebar.header("⚙️ Settings")
 up = st.sidebar.file_uploader("Upload merged Excel (WyScout + SkillCorner)", type=["xlsx"])
